/*
 * kernels.cu
 *
 *  Created on: Jun 20, 2017
 *      Author: kbmod-usr
 */

#ifndef KERNELS_CU_
#define KERNELS_CU_
#define GPU_LC_FILTER 1
#define MAX_NUM_IMAGES 140

#include "common.h"
#include <helper_cuda.h>
#include <stdio.h>
#include <float.h>

namespace kbmod {


/*
 * Device kernel that convolves the provided image with the psf
 */
__global__ void convolvePSF(int width, int height,
    float *sourceImage, float *resultImage, float *psf,
    int psfRad, int psfDim, float psfSum, float maskFlag)
{
    // Find bounds of convolution area
    const int x = blockIdx.x*CONV_THREAD_DIM+threadIdx.x;
    const int y = blockIdx.y*CONV_THREAD_DIM+threadIdx.y;
    if (x < 0 || x > width-1 || y < 0 || y > height-1) return;

    // Read kernel
    float sum = 0.0;
    float psfPortion = 0.0;
    float center = sourceImage[y*width+x];
    if (center != NO_DATA) {
        for (int j = -psfRad; j <= psfRad; j++)
        {
            // #pragma unroll
            for (int i = -psfRad; i <= psfRad; i++)
            {
                if ((x + i >= 0) && (x + i < width) &&
                    (y + j >= 0) && (y + j < height))
                {
                    float currentPixel = sourceImage[(y+j)*width+(x+i)];
                    if (currentPixel != NO_DATA)
                    {
                        float currentPSF = psf[(j+psfRad)*psfDim+(i+psfRad)];
                        psfPortion += currentPSF;
                        sum += currentPixel * currentPSF;
                    }
                }
            }
        }

        resultImage[y*width+x] = (sum*psfSum)/psfPortion;
    } else {
        // Leave masked pixel alone (these could be replaced here with zero)
        resultImage[y*width+x] = NO_DATA; // 0.0
    }
}

extern "C" void deviceConvolve(float *sourceImg, float *resultImg,
    int width, int height, float *psfKernel,
    int psfSize, int psfDim, int psfRadius, float psfSum)
{
    // Pointers to device memory //
    float *deviceKernel;
    float *deviceSourceImg;
    float *deviceResultImg;

    long pixelsPerImage = width*height;
    dim3 blocks(width/CONV_THREAD_DIM+1,height/CONV_THREAD_DIM+1);
    dim3 threads(CONV_THREAD_DIM,CONV_THREAD_DIM);

    // Allocate Device memory
    checkCudaErrors(cudaMalloc((void **)&deviceKernel, sizeof(float)*psfSize));
    checkCudaErrors(cudaMalloc((void **)&deviceSourceImg, sizeof(float)*pixelsPerImage));
    checkCudaErrors(cudaMalloc((void **)&deviceResultImg, sizeof(float)*pixelsPerImage));

    checkCudaErrors(cudaMemcpy(deviceKernel, psfKernel,
        sizeof(float)*psfSize, cudaMemcpyHostToDevice));

    checkCudaErrors(cudaMemcpy(deviceSourceImg, sourceImg,
        sizeof(float)*pixelsPerImage, cudaMemcpyHostToDevice));

    convolvePSF<<<blocks, threads>>> (width, height, deviceSourceImg,
        deviceResultImg, deviceKernel, psfRadius, psfDim, psfSum, NO_DATA);

    checkCudaErrors(cudaMemcpy(resultImg, deviceResultImg,
        sizeof(float)*pixelsPerImage, cudaMemcpyDeviceToHost));

    checkCudaErrors(cudaFree(deviceKernel));
    checkCudaErrors(cudaFree(deviceSourceImg));
    checkCudaErrors(cudaFree(deviceResultImg));
}

// Reads a single pixel from an image buffer
__device__ float readPixel(float* img, int x, int y, int width, int height)
{
    return (x<width && y<height) ? img[y*width+x] : NO_DATA;
}

__device__ float maxMasked(float pixel, float previousMax)
{
    return pixel == NO_DATA ? previousMax : max(pixel, previousMax);
}

__device__ float minMasked(float pixel, float previousMin)
{
    return pixel == NO_DATA ? previousMin : min(pixel, previousMin);
}

/*
 * Reduces the resolution of an image to 1/4 using max pooling
 */
__global__ void pool(int sourceWidth, int sourceHeight, float *source,
    int destWidth, int destHeight, float *dest, short mode)
{
    const int x = blockIdx.x*POOL_THREAD_DIM+threadIdx.x;
    const int y = blockIdx.y*POOL_THREAD_DIM+threadIdx.y;
    if (x>=destWidth || y>=destHeight) return;
    float mp;
    float pixel;
    if (mode == POOL_MAX) {
        mp = -FLT_MAX;
        pixel = readPixel(source, 2*x,   2*y,   sourceWidth, sourceHeight);
        mp = maxMasked(pixel, mp);
        pixel = readPixel(source, 2*x+1, 2*y,   sourceWidth, sourceHeight);
        mp = maxMasked(pixel, mp);
        pixel = readPixel(source, 2*x,   2*y+1, sourceWidth, sourceHeight);
        mp = maxMasked(pixel, mp);
        pixel = readPixel(source, 2*x+1, 2*y+1, sourceWidth, sourceHeight);
        mp = maxMasked(pixel, mp);
        if (mp == -FLT_MAX) mp = NO_DATA;
    } else {
        mp = FLT_MAX;
        pixel = readPixel(source, 2*x,   2*y,   sourceWidth, sourceHeight);
        mp = minMasked(pixel, mp);
        pixel = readPixel(source, 2*x+1, 2*y,   sourceWidth, sourceHeight);
        mp = minMasked(pixel, mp);
        pixel = readPixel(source, 2*x,   2*y+1, sourceWidth, sourceHeight);
        mp = minMasked(pixel, mp);
        pixel = readPixel(source, 2*x+1, 2*y+1, sourceWidth, sourceHeight);
        mp = minMasked(pixel, mp);
        if (mp == FLT_MAX) mp = NO_DATA;
    }

    dest[y*destWidth+x] = mp;
}

extern "C" void devicePool(int sourceWidth, int sourceHeight, float *source,
    int destWidth, int destHeight, float *dest, short mode)
{
    // Pointers to device memory //
    float *deviceSourceImg;
    float *deviceResultImg;

    dim3 blocks(destWidth/POOL_THREAD_DIM+1,destHeight/POOL_THREAD_DIM+1);
    dim3 threads(POOL_THREAD_DIM,POOL_THREAD_DIM);

    int srcPixCount = sourceWidth*sourceHeight;
    int destPixCount = destWidth*destHeight;

    // Allocate Device memory
    checkCudaErrors(cudaMalloc((void **)&deviceSourceImg, sizeof(float)*srcPixCount));
    checkCudaErrors(cudaMalloc((void **)&deviceResultImg, sizeof(float)*destPixCount));

    checkCudaErrors(cudaMemcpy(deviceSourceImg, source,
        sizeof(float)*srcPixCount, cudaMemcpyHostToDevice));

    pool<<<blocks, threads>>> (sourceWidth, sourceHeight, deviceSourceImg,
            destWidth, destHeight, deviceResultImg, mode);

    checkCudaErrors(cudaMemcpy(dest, deviceResultImg,
        sizeof(float)*destPixCount, cudaMemcpyDeviceToHost));

    checkCudaErrors(cudaFree(deviceSourceImg));
    checkCudaErrors(cudaFree(deviceResultImg));
}

/*
 * Searches through images (represented as a flat array of floats) looking for most likely
 * trajectories in the given list. Outputs a results image of best trajectories. Returns a
 * fixed number of results per pixel specified by RESULTS_PER_PIXEL
 */
__global__ void searchImages(int trajectoryCount, int width, int height,
    int imageCount, int minObservations, float *psiPhiImages,
    trajectory *trajectories, trajectory *results, float *imgTimes)
{

    // Get origin pixel for the trajectories.
    const unsigned short x = blockIdx.x*THREAD_DIM_X+threadIdx.x;
    const unsigned short y = blockIdx.y*THREAD_DIM_Y+threadIdx.y;
    trajectory best[RESULTS_PER_PIXEL];
    for (int r=0; r < RESULTS_PER_PIXEL; ++r)
    {
        best[r].lh = -1.0;
    }

    // Use a shared array of times that is cached as opposed
    // to constantly reading from global memory.
    __shared__ float sImgTimes[512];
    int idx = threadIdx.x+threadIdx.y*THREAD_DIM_X;
    if (idx<imageCount) sImgTimes[idx] = imgTimes[idx];
    __syncthreads();

    // Give up on any trajectories starting outside the image
    if (x >= width || y >= height)
    {
        return;
    }

    const unsigned int pixelsPerImage = width*height;

    // For each trajectory we'd like to search
    for (int t=0; t<trajectoryCount; ++t)
    {
        // Create a trajectory for this search.
        trajectory currentT;
        currentT.x = x;
        currentT.y = y;
        currentT.xVel = trajectories[t].xVel;
        currentT.yVel = trajectories[t].yVel;
        currentT.obsCount = 0;

        float psiSum = 0.0;
        float phiSum = 0.0;

        // Loop over each image and sample the appropriate pixel
        for (int i=0; i<imageCount; ++i)
        {
            // Predict the trajectory's position.
            float cTime = sImgTimes[i];
            int currentX = x + int(currentT.xVel*cTime+0.5);
            int currentY = y + int(currentT.yVel*cTime+0.5);

            // Test if trajectory goes out of image bounds
            // Branching could be avoided here by setting a
            // black image border and clamping coordinates
            if (currentX >= width || currentY >= height
                || currentX < 0 || currentY < 0)
            {
                continue;
            }
            
            // Get the Psi and Phi pixel values.
            unsigned int pixel_index = (pixelsPerImage*i + currentY*width
                                        + currentX);
            float2 cPsiPhi = reinterpret_cast<float2*>(psiPhiImages)[pixel_index];
            if (cPsiPhi.x == NO_DATA) continue;

            currentT.obsCount++;
            psiSum += cPsiPhi.x;
            phiSum += cPsiPhi.y;
        }
        currentT.lh = psiSum/sqrt(phiSum);
        currentT.flux = psiSum/phiSum;

        // Insert the new observation into the sorted list of results.
        trajectory temp;
        for (int r = 0; r < RESULTS_PER_PIXEL; ++r)
        {
            if (currentT.lh > best[r].lh &&
                currentT.obsCount >= minObservations)
            {
                temp = best[r];
                best[r] = currentT;
                currentT = temp;
            }
        }
    }

    // Copy the sorted list of best results into the correct location
    // within the results vector.
    const int base_index = (y * width + x) * RESULTS_PER_PIXEL;
    for (int r=0; r < RESULTS_PER_PIXEL; ++r)
    {
        results[base_index + r] = best[r];
    }
}

extern "C" void
deviceSearch(int trajCount, int imageCount, int minObservations, int psiPhiSize,
    int resultsCount, trajectory *trajectoriesToSearch, trajectory *bestTrajects,
    float *imageTimes, float *interleavedPsiPhi, int width, int height)
{
    // Allocate Device memory
    trajectory *deviceTests;
    float *deviceImgTimes;
    float *devicePsiPhi;
    trajectory *deviceSearchResults;

    checkCudaErrors(cudaMalloc((void **)&deviceTests, sizeof(trajectory)*trajCount));
    checkCudaErrors(cudaMalloc((void **)&deviceImgTimes, sizeof(float)*imageCount));
    checkCudaErrors(cudaMalloc((void **)&devicePsiPhi,
        sizeof(float)*psiPhiSize));
    checkCudaErrors(cudaMalloc((void **)&deviceSearchResults,
        sizeof(trajectory)*resultsCount));

    // Copy trajectories to search
    checkCudaErrors(cudaMemcpy(deviceTests, trajectoriesToSearch,
            sizeof(trajectory)*trajCount, cudaMemcpyHostToDevice));

    // Copy image times
    checkCudaErrors(cudaMemcpy(deviceImgTimes, imageTimes,
            sizeof(float)*imageCount, cudaMemcpyHostToDevice));

    // Copy interleaved buffer of psi and phi images
    checkCudaErrors(cudaMemcpy(devicePsiPhi, interleavedPsiPhi,
        sizeof(float)*psiPhiSize, cudaMemcpyHostToDevice));

    //dim3 blocks(width,height);
    dim3 blocks(width/THREAD_DIM_X+1,height/THREAD_DIM_Y+1);
    dim3 threads(THREAD_DIM_X,THREAD_DIM_Y);


    // Launch Search
    searchImages<<<blocks, threads>>> (trajCount, width,
        height, imageCount, minObservations, devicePsiPhi,
        deviceTests, deviceSearchResults, deviceImgTimes);

    // Read back results
    checkCudaErrors(cudaMemcpy(bestTrajects, deviceSearchResults,
                sizeof(trajectory)*resultsCount, cudaMemcpyDeviceToHost));

    checkCudaErrors(cudaFree(deviceTests));
    checkCudaErrors(cudaFree(deviceImgTimes));
    checkCudaErrors(cudaFree(deviceSearchResults));
    checkCudaErrors(cudaFree(devicePsiPhi));
}

/*
 * Searches through images (represented as a flat array of floats) looking for most likely
 * trajectories in the given list. Outputs a results image of best trajectories. Returns a
 * fixed number of results per pixel specified by RESULTS_PER_PIXEL
 * filters results using a sigmaG-based filter and a central-moment filter.
 */
__global__ void searchFilterImages(int trajectoryCount, int width, int height,
        int imageCount, int minObservations, float *psiPhiImages,
        trajectory *trajectories, trajectory *results, float *imgTimes,
        float sGL0, float sGL1, float sigmaGCoeff, float minLH,
        bool useCorr, baryCorrection *baryCorrs)
{
    // Get origin pixel for the trajectories.
    const unsigned short x = blockIdx.x*THREAD_DIM_X+threadIdx.x;
    const unsigned short y = blockIdx.y*THREAD_DIM_Y+threadIdx.y;

    // Data structures used for filtering.
    float lcArray[MAX_NUM_IMAGES];
    float psiArray[MAX_NUM_IMAGES];
    float phiArray[MAX_NUM_IMAGES];
    int idxArray[MAX_NUM_IMAGES];
    int tmpSortIdx;

    // Create an initial set of best results with likelihood -1.0.
    trajectory best[RESULTS_PER_PIXEL];
    for (int r=0; r < RESULTS_PER_PIXEL; ++r)
    {
        best[r].lh = -1.0;
    }
    
    // Give up on any trajectories starting outside the image
    if (x >= width || y >= height)
    {
        return;
    }

    const unsigned int pixelsPerImage = width*height;

    // Use a shared array of times that is cached as opposed
    // to constantly reading from global memory.
    __shared__ float sImgTimes[512];
    int idx = threadIdx.x+threadIdx.y*THREAD_DIM_X;
    if (idx<imageCount) sImgTimes[idx] = imgTimes[idx];
    __syncthreads();

    // For each trajectory we'd like to search
    for (int t=0; t < trajectoryCount; ++t)
    {
        // Create a trajectory for this search.
        trajectory currentT;
        currentT.x = x;
        currentT.y = y;
        currentT.xVel = trajectories[t].xVel;
        currentT.yVel = trajectories[t].yVel;
        currentT.obsCount = 0;

        float psiSum = 0.0;
        float phiSum = 0.0;

        // Loop over each image and sample the appropriate pixel
        for (int i = 0; i < imageCount; ++i)
        {
            lcArray[i] = 0;
            psiArray[i] = 0;
            phiArray[i] = 0;
            idxArray[i] = i;

            // Predict the trajectory's position.
            float cTime = sImgTimes[i];
<<<<<<< HEAD
            int currentX = x + int(currentT.xVel*cTime+0.5);
            int currentY = y + int(currentT.yVel*cTime+0.5);

=======
            int currentX;
            int currentY;

            // If using barycentric correction, apply it
            // This branch is short, and all threads should
            // have same value of baryCorr, so hopefully
            // performance is OK?
            // Must be before out of bounds check
            if (useCorr) {
                baryCorrection bc = baryCorrs[i];
                currentX = int(x + currentT.xVel*cTime + bc.dx + x*bc.dxdx + y*bc.dxdy + 0.5);
                currentY = int(y + currentT.yVel*cTime + bc.dy + x*bc.dydx + y*bc.dydy + 0.5);
            }
            else{
                currentX = x + int(currentT.xVel*cTime+0.5);
                currentY = y + int(currentT.yVel*cTime+0.5);
            }
                
>>>>>>> 9896be26
            // Test if trajectory goes out of image bounds
            // Branching could be avoided here by setting a
            // black image border and clamping coordinates
            if (currentX >= width || currentY >= height
                || currentX < 0 || currentY < 0)
            {
                continue;
            }

            // Get the Psi and Phi pixel values.
            unsigned int pixel_index = (pixelsPerImage*i + currentY*width
                                        + currentX);
            float2 cPsiPhi = reinterpret_cast<float2*>(psiPhiImages)[pixel_index];
            if (cPsiPhi.x == NO_DATA) continue;

            currentT.obsCount++;
            psiSum += cPsiPhi.x;
            phiSum += cPsiPhi.y;
            psiArray[i] = cPsiPhi.x;
            phiArray[i] = cPsiPhi.y;
            if (cPsiPhi.y == 0.0)
            {
                lcArray[i] = 0;
            } else {
                lcArray[i] = cPsiPhi.x/cPsiPhi.y;
            }
        }
        currentT.lh = psiSum/sqrt(phiSum);
        currentT.flux = psiSum/phiSum;

        if (currentT.lh > minLH)
        {
            // Sort the the indexes (idxArray) of lcArray in ascending order.
            for (int j = 0; j < imageCount; j++)
            {
                for (int k = j+1; k < imageCount; k++)
                {
                     if (lcArray[idxArray[j]] > lcArray[idxArray[k]])
                     {
                         tmpSortIdx = idxArray[j];
                         idxArray[j] = idxArray[k];
                         idxArray[k] = tmpSortIdx;
                     }
                }
            }

            // Compute index of the three percentile values in lcArray
            // from the given bounds sGL0, 0.5 (median), and sGL1.
            int minKeepIndex = 0;
            int maxKeepIndex = imageCount - 1;
            int imgCountPlus1 = imageCount + 1;
            const int percentiles[3] = {
                int(imgCountPlus1 * sGL0 + 0.5) - 1,
                int(imgCountPlus1 * 0.5 + 0.5) - 1,
                int(imgCountPlus1 * sGL1 + 0.5) - 1};

            // Compute the lcValues that at +/- 2*sigmaG from the median.
            // This will be used to filter anything outside that range.
            float sigmaG = sigmaGCoeff * (lcArray[idxArray[percentiles[2]]]
                                          - lcArray[idxArray[percentiles[0]]]);
            float minValue = lcArray[idxArray[percentiles[1]]] - 2 * sigmaG;
            float maxValue = lcArray[idxArray[percentiles[1]]] + 2 * sigmaG;

            // Find the index of the first value in lcArray greater
            // than or equal to minValue.
            for (int i = 0; i <= percentiles[1]; i++)
            {
                int idx = idxArray[i];
                if (lcArray[idx] >= minValue)
                {
                    minKeepIndex = i;
                    break;
                }
            }
            
            // Find the index of the last value in lcArray less
            // than or equal to maxValue.
            for (int i = percentiles[1] + 1; i < imageCount; i++)
            {
                int idx = idxArray[i];
                if (lcArray[idx] <= maxValue)
                {
                    maxKeepIndex = i;
                } else {
                    break;
                }
            }
            
            // Compute the likelihood and flux of the track based on the filtered
            // observations (ones with minValue <= lc <= maxValue).
            float newPsiSum = 0.0;
            float newPhiSum = 0.0;
            for (int i = minKeepIndex; i < maxKeepIndex + 1; i++)
            {
                int idx = idxArray[i];
                newPsiSum += psiArray[idx];
                newPhiSum += phiArray[idx];
            }
            currentT.lh = newPsiSum/sqrt(newPhiSum);
            currentT.flux = newPsiSum/newPhiSum;
        }

        // Insert the new trajectory into the sorted list of results.
        trajectory temp;
        for (int r = 0; r < RESULTS_PER_PIXEL; ++r)
        {
            if (currentT.lh > best[r].lh &&
                currentT.obsCount >= minObservations)
            {
                temp = best[r];
                best[r] = currentT;
                currentT = temp;
            }
        }
    }
    
    // Copy the sorted list of best results for this pixel into
    // the correct location within the global results vector.
    const int base_index = (y * width + x) * RESULTS_PER_PIXEL;
    for (int r = 0; r < RESULTS_PER_PIXEL; ++r)
    {
        results[base_index + r] = best[r];
    }
}

extern "C" void
deviceSearchFilter(
        int trajCount, int imageCount, int minObservations, int psiPhiSize,
        int resultsCount, trajectory *trajectoriesToSearch, trajectory *bestTrajects,
        float *imageTimes, float *interleavedPsiPhi, int width, int height,
<<<<<<< HEAD
        float sigmaGLims[2], float sigmaGCoeff, float minLH)
=======
        float sigmaGLims[2], float sigmaGCoeff, float centralMomLims[5],
        float minLH, bool useCorr, baryCorrection *baryCorrs)
>>>>>>> 9896be26
{
    // Allocate Device memory
    trajectory *deviceTests;
    float *deviceImgTimes;
    float *devicePsiPhi;
    trajectory *deviceSearchResults;

    checkCudaErrors(cudaMalloc((void **)&deviceTests, sizeof(trajectory)*trajCount));
    checkCudaErrors(cudaMalloc((void **)&deviceImgTimes, sizeof(float)*imageCount));
    checkCudaErrors(cudaMalloc((void **)&devicePsiPhi,
        sizeof(float)*psiPhiSize));
    checkCudaErrors(cudaMalloc((void **)&deviceSearchResults,
        sizeof(trajectory)*resultsCount));

    // Copy trajectories to search
    checkCudaErrors(cudaMemcpy(deviceTests, trajectoriesToSearch,
            sizeof(trajectory)*trajCount, cudaMemcpyHostToDevice));

    // Copy image times
    checkCudaErrors(cudaMemcpy(deviceImgTimes, imageTimes,
            sizeof(float)*imageCount, cudaMemcpyHostToDevice));

    // Copy interleaved buffer of psi and phi images
    checkCudaErrors(cudaMemcpy(devicePsiPhi, interleavedPsiPhi,
        sizeof(float)*psiPhiSize, cudaMemcpyHostToDevice));

    // allocate memory for and copy barycentric corrections
    baryCorrection* deviceBaryCorrs;
    if (useCorr) {
        checkCudaErrors(cudaMalloc((void **)&deviceBaryCorrs,
            sizeof(baryCorrection)*imageCount));
        checkCudaErrors(cudaMemcpy(deviceBaryCorrs, baryCorrs,
            sizeof(baryCorrection)*imageCount, cudaMemcpyHostToDevice));
    }

    //dim3 blocks(width,height);
    dim3 blocks(width/THREAD_DIM_X+1,height/THREAD_DIM_Y+1);
    dim3 threads(THREAD_DIM_X,THREAD_DIM_Y);


    // Launch Search
    searchFilterImages<<<blocks, threads>>> (trajCount, width,
        height, imageCount, minObservations, devicePsiPhi,
        deviceTests, deviceSearchResults, deviceImgTimes, sigmaGLims[0],
        sigmaGLims[1], sigmaGCoeff, minLH, useCorr, deviceBaryCorrs);

    // Read back results
    checkCudaErrors(cudaMemcpy(bestTrajects, deviceSearchResults,
                sizeof(trajectory)*resultsCount, cudaMemcpyDeviceToHost));

    checkCudaErrors(cudaFree(deviceTests));
    checkCudaErrors(cudaFree(deviceImgTimes));
    checkCudaErrors(cudaFree(deviceSearchResults));
    checkCudaErrors(cudaFree(devicePsiPhi));

    if (useCorr){
        checkCudaErrors(cudaFree(deviceBaryCorrs));
    }
}
extern "C" void
devicePooledSetup(int imageCount, int depth, long totalPixels, float *times, int *dimensions, float *interleavedImages,
        float **deviceTimes, float **deviceImages, int **deviceDimensions)
{
    checkCudaErrors(cudaMalloc((void **)deviceTimes, sizeof(float)*imageCount));
    checkCudaErrors(cudaMalloc((void **)deviceImages, sizeof(float)*totalPixels));
    checkCudaErrors(cudaMalloc((void **)deviceDimensions, sizeof(int)*imageCount*2));

    // Copy image times
    checkCudaErrors(cudaMemcpy(*deviceTimes, times,
            sizeof(float)*imageCount, cudaMemcpyHostToDevice));

    // Copy interleaved buffer of pooled psi and phi images
    checkCudaErrors(cudaMemcpy(*deviceImages, interleavedImages,
            sizeof(float)*totalPixels, cudaMemcpyHostToDevice));

    checkCudaErrors(cudaMemcpy(*deviceDimensions, dimensions,
        sizeof(int)*imageCount*2, cudaMemcpyHostToDevice));
}

extern "C" void
devicePooledTeardown(float **deviceTimes, float **deviceImages, int **dimensions)
{
    checkCudaErrors(cudaFree(*deviceTimes));
    checkCudaErrors(cudaFree(*deviceImages));
    checkCudaErrors(cudaFree(*dimensions));
}

extern "C" void
deviceLHBatch(int imageCount, int depth, int regionCount, trajRegion *regions,
        float **deviceTimes, float **deviceImages, float **deviceDimensions)
{

}

} /* namespace kbmod */

#endif /* KERNELS_CU_ */<|MERGE_RESOLUTION|>--- conflicted
+++ resolved
@@ -400,13 +400,8 @@
 
             // Predict the trajectory's position.
             float cTime = sImgTimes[i];
-<<<<<<< HEAD
             int currentX = x + int(currentT.xVel*cTime+0.5);
             int currentY = y + int(currentT.yVel*cTime+0.5);
-
-=======
-            int currentX;
-            int currentY;
 
             // If using barycentric correction, apply it
             // This branch is short, and all threads should
@@ -418,12 +413,7 @@
                 currentX = int(x + currentT.xVel*cTime + bc.dx + x*bc.dxdx + y*bc.dxdy + 0.5);
                 currentY = int(y + currentT.yVel*cTime + bc.dy + x*bc.dydx + y*bc.dydy + 0.5);
             }
-            else{
-                currentX = x + int(currentT.xVel*cTime+0.5);
-                currentY = y + int(currentT.yVel*cTime+0.5);
-            }
                 
->>>>>>> 9896be26
             // Test if trajectory goes out of image bounds
             // Branching could be avoided here by setting a
             // black image border and clamping coordinates
@@ -554,12 +544,8 @@
         int trajCount, int imageCount, int minObservations, int psiPhiSize,
         int resultsCount, trajectory *trajectoriesToSearch, trajectory *bestTrajects,
         float *imageTimes, float *interleavedPsiPhi, int width, int height,
-<<<<<<< HEAD
-        float sigmaGLims[2], float sigmaGCoeff, float minLH)
-=======
-        float sigmaGLims[2], float sigmaGCoeff, float centralMomLims[5],
-        float minLH, bool useCorr, baryCorrection *baryCorrs)
->>>>>>> 9896be26
+        float sigmaGLims[2], float sigmaGCoeff, float minLH,
+        bool useCorr, baryCorrection *baryCorrs)
 {
     // Allocate Device memory
     trajectory *deviceTests;
