--- conflicted
+++ resolved
@@ -92,7 +92,6 @@
 	checkCudaErrors(cudaFree(deviceSourceImg));
 	checkCudaErrors(cudaFree(deviceResultImg));
 }
-<<<<<<< HEAD
 
 // Reads a single pixel from an image buffer
 __device__ float readPixel(float* img, int x, int y, int width, int height)
@@ -100,7 +99,6 @@
 	return (x<width && y<height) ? img[y*width+x] : MASK_FLAG;
 }
 
-<<<<<<< HEAD
 __device__ float maxMasked(float pixel, float previousMax)
 {
 	return pixel == MASK_FLAG ? previousMax : max(pixel, previousMax);
@@ -109,24 +107,10 @@
 __device__ float minMasked(float pixel, float previousMin)
 {
 	return pixel == MASK_FLAG ? previousMin : min(pixel, previousMin);
-}
-
-/*
- * Reduces the resolution of an image to 1/4 using min/max pooling
-=======
-__device__ float maxMasked(float pixel, float previous)
-{
-	return pixel == MASK_FLAG ? previous : max(pixel, previous);
-}
-
-__device__ float minMasked(float pixel, float previous)
-{
-	return pixel == MASK_FLAG ? previous : min(pixel, previous);
 }
 
 /*
  * Reduces the resolution of an image to 1/4 using max pooling
->>>>>>> ef1abe1ebf5640bbaa5cd56f1f0ec6c442008abe
  */
 __global__ void pool(int sourceWidth, int sourceHeight, float *source,
 						int destWidth, int destHeight, float *dest, short mode)
@@ -137,11 +121,7 @@
 	float mp;
 	float pixel;
 	if (mode == POOL_MAX) {
-<<<<<<< HEAD
 		mp = -FLT_MAX;
-=======
-		mp = FLT_MIN;
->>>>>>> ef1abe1ebf5640bbaa5cd56f1f0ec6c442008abe
 		pixel = readPixel(source, 2*x,   2*y,   sourceWidth, sourceHeight);
 		mp = maxMasked(pixel, mp);
 		pixel = readPixel(source, 2*x+1, 2*y,   sourceWidth, sourceHeight);
@@ -164,60 +144,6 @@
 		if (mp == FLT_MAX) mp = MASK_FLAG;
 	}
 
-=======
-
-// Reads a single pixel from an image buffer
-__device__ float readPixel(float* img, int x, int y, int width, int height)
-{
-	return (x<width && y<height) ? img[y*width+x] : MASK_FLAG;
-}
-
-__device__ float maxMasked(float pixel, float previous)
-{
-	return pixel == MASK_FLAG ? previous : max(pixel, previous);
-}
-
-__device__ float minMasked(float pixel, float previous)
-{
-	return pixel == MASK_FLAG ? previous : min(pixel, previous);
-}
-
-/*
- * Reduces the resolution of an image to 1/4 using max pooling
- */
-__global__ void pool(int sourceWidth, int sourceHeight, float *source,
-						int destWidth, int destHeight, float *dest, short mode)
-{
-	const int x = blockIdx.x*POOL_THREAD_DIM+threadIdx.x;
-	const int y = blockIdx.y*POOL_THREAD_DIM+threadIdx.y;
-	if (x>=destWidth || y>=destHeight) return;
-	float mp;
-	float pixel;
-	if (mode == POOL_MAX) {
-		mp = FLT_MIN;
-		pixel = readPixel(source, 2*x,   2*y,   sourceWidth, sourceHeight);
-		mp = maxMasked(pixel, mp);
-		pixel = readPixel(source, 2*x+1, 2*y,   sourceWidth, sourceHeight);
-		mp = maxMasked(pixel, mp);
-		pixel = readPixel(source, 2*x,   2*y+1, sourceWidth, sourceHeight);
-		mp = maxMasked(pixel, mp);
-		pixel = readPixel(source, 2*x+1, 2*y+1, sourceWidth, sourceHeight);
-		mp = maxMasked(pixel, mp);
-		if (mp == FLT_MIN) mp = MASK_FLAG;
-	} else {
-		mp = FLT_MAX;
-		pixel = readPixel(source, 2*x,   2*y,   sourceWidth, sourceHeight);
-		mp = minMasked(pixel, mp);
-		pixel = readPixel(source, 2*x+1, 2*y,   sourceWidth, sourceHeight);
-		mp = minMasked(pixel, mp);
-		pixel = readPixel(source, 2*x,   2*y+1, sourceWidth, sourceHeight);
-		mp = minMasked(pixel, mp);
-		pixel = readPixel(source, 2*x+1, 2*y+1, sourceWidth, sourceHeight);
-		mp = minMasked(pixel, mp);
-		if (mp == FLT_MAX) mp = MASK_FLAG;
-	}
-
->>>>>>> ef1abe1e
 	dest[y*destWidth+x] = mp;
 }
 
