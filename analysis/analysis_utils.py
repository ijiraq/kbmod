import csv
import heapq
import multiprocessing as mp
import os
import pickle
import time
from collections import OrderedDict

import astropy.coordinates as astroCoords
import astropy.units as u
import mpmath
import numpy as np
from astropy.io import fits
from astropy.wcs import WCS
from image_info import *
from kbmodpy import kbmod as kb
from skimage import measure
from sklearn.cluster import DBSCAN, OPTICS


class SharedTools:
    """
    This class manages tools that are shared by the classes Interface and
    PostProcess.
    """

    def __init__(self):

        return

    def gen_results_dict(self):
        """
        Return an empty results dictionary. All values needed for a results
        dictionary should be added here. This dictionary gets passed into and
        out of most Interface and PostProcess methods, getting altered and/or
        replaced by filtering along the way.
        """
        keep = {
            "stamps": [],
            "new_lh": [],
            "results": [],
            "times": [],
            "lc": [],
            "lc_index": [],
            "all_stamps": [],
            "psi_curves": [],
            "phi_curves": [],
            "final_results": ...,
        }
        return keep


class Interface(SharedTools):
    """
    This class manages the KBMOD interface with the local filesystem, the cpp
    KBMOD code, and the PostProcess python filtering functions. It is
    responsible for loading in data from .fits files, initializing the kbmod
    object, loading results from the kbmod object into python, and saving
    results to file.
    """

    def __init__(self):
        return

    def return_filename(self, visit_num, file_format):
        """
        This function returns the filename of a single fits file that will be
        loaded into KBMOD.
        INPUT-
            visit_num : int
                The visit ID of the visit to be ingested into KBMOD.
            file_format : string
                An unformatted string to be passed to return_filename(). When
                str.format() passes a visit ID to file_format, file_format
                should return the name of a file corresponding to that visit
                ID.
        OUTPUT-
            fits_file : string
                The file name for a visit given by visit_num
        """
        fits_file = file_format.format(int(visit_num))
        return fits_file

    def get_folder_visits(self, folder_visits, visit_in_filename):
        """
        This function generates the visit IDs for the search using the folder
        containing the visit images.
        INPUT-
            folder_visits : string
                The path to the folder containing the visits that KBMOD will
                search over.
            visit_in_filename : int list
                A list containg the first and last character of the visit ID
                contained in the filename. By default, the first six characters
                of the filenames in this folder should contain the visit ID.
        OUTPUT-
            patch_visit_ids : numpy array
                A numpy array containing the visit IDs for the files contained
                in the folder given by folder_visits.
        """
        start = visit_in_filename[0]
        end = visit_in_filename[1]
        patch_visit_ids = np.array([str(visit_name[start:end]) for visit_name in folder_visits])
        return patch_visit_ids

    def load_images(
        self, im_filepath, time_file, mjd_lims, visit_in_filename, file_format, psf, fetch_wcs=False
    ):
        """
        This function loads images and ingests them into a search object.
        INPUT-
            im_filepath : string
                Image file path from which to load images
            time_file : string
                File name containing image times
            mjd_lims : int list
                Optional MJD limits on the images to search.
            visit_in_filename : int list
                A list containg the first and last character of the visit ID
                contained in the filename. By default, the first six characters
                of the filenames in this folder should contain the visit ID.
            file_format : string
                An unformatted string to be passed to return_filename(). When
                str.format() passes a visit ID to file_format, file_format
                should return the name of a vile corresponding to that visit
                ID.
            psf : PointSpreadFunc object
                The PSF for this image.
            fetch_wcs : bool
                A Boolean indicating whether to fetch the WCS from the FITS file.
        OUTPUT-
            stack : kbmod.image_stack object
            img_info : image_info object
            ec_angle : float - the ecliptic angle for the images
        """
        img_info = ImageInfoSet()
        print("---------------------------------------")
        print("Loading Images")
        print("---------------------------------------")

        # Load a mapping from visit numbers to the visit times.
        visit_nums, visit_times = np.genfromtxt(time_file, unpack=True)
        image_time_dict = OrderedDict()
        for visit_num, visit_time in zip(visit_nums, visit_times):
            image_time_dict[str(int(visit_num))] = visit_time

        # Retrieve the list of visits in the data directory.
        patch_visits = sorted(os.listdir(im_filepath))
        patch_visit_ids = self.get_folder_visits(patch_visits, visit_in_filename)

        # Look up the times for each visit and filter by the mjd limits.
        patch_visit_times = np.array([image_time_dict[str(int(visit_id))] for visit_id in patch_visit_ids])
        if mjd_lims is None:
            use_images = patch_visit_ids
        else:
            visit_only = np.where(((patch_visit_times >= mjd_lims[0]) & (patch_visit_times <= mjd_lims[1])))[0]
            print(visit_only)
            use_images = patch_visit_ids[visit_only].astype(int)

        # Load the images themselves.
        filenames = [
            ("{0:s}/{1:s}".format(im_filepath, self.return_filename(f, file_format)))
            for f in np.sort(use_images)
        ]
        images = [kb.layered_image(f, psf) for f in filenames]
        print("Loaded {0:d} images".format(len(images)))
        stack = kb.image_stack(images)

        # Load the additional image information, including
        # WCS and computing the ecliptic angles.
        img_info.load_image_info_from_files(filenames)

        # Create a list of visit times and visit times shifts to 0.0.
        img_info.set_times_mjd(np.array([image_time_dict[str(int(visit_id))] for visit_id in use_images]))
        times = img_info.get_zero_shifted_times()
        stack.set_times(times)
        print("Times set", flush=True)

        # Compute the ecliptic angle for the images.
        ec_angle = self._calc_ecliptic_angle(img_info.stats[0].wcs)

        return (stack, img_info, ec_angle)

    def save_results(self, res_filepath, out_suffix, keep):
        """
        This function saves results from a given search method (either region
        search or grid search)
        INPUT-
            res_filepath : string
            out_suffix : string
                Suffix to append to the output file name
            keep : dictionary
                Dictionary that contains the values to keep and print to file.
                It is a standard results dictionary generated by
                self.gen_results_dict().
        """
        print("---------------------------------------")
        print("Saving Results")
        print("---------------------------------------", flush=True)
        np.savetxt(
            "%s/results_%s.txt" % (res_filepath, out_suffix),
            np.array(keep["results"])[keep["final_results"]],
            fmt="%s",
        )
        with open("%s/lc_%s.txt" % (res_filepath, out_suffix), "w") as f:
            writer = csv.writer(f)
            writer.writerows(np.array(keep["lc"])[keep["final_results"]])
        with open("%s/psi_%s.txt" % (res_filepath, out_suffix), "w") as f:
            writer = csv.writer(f)
            writer.writerows(np.array(keep["psi_curves"])[keep["final_results"]])
        with open("%s/phi_%s.txt" % (res_filepath, out_suffix), "w") as f:
            writer = csv.writer(f)
            writer.writerows(np.array(keep["phi_curves"])[keep["final_results"]])
        with open("%s/lc_index_%s.txt" % (res_filepath, out_suffix), "w") as f:
            writer = csv.writer(f)
            writer.writerows(np.array(keep["lc_index"], dtype=object)[keep["final_results"]])
        with open("%s/times_%s.txt" % (res_filepath, out_suffix), "w") as f:
            writer = csv.writer(f)
            writer.writerows(np.array(keep["times"], dtype=object)[keep["final_results"]])
        np.savetxt(
            "%s/filtered_likes_%s.txt" % (res_filepath, out_suffix),
            np.array(keep["new_lh"])[keep["final_results"]],
            fmt="%.4f",
        )
        np.savetxt(
            "%s/ps_%s.txt" % (res_filepath, out_suffix),
            np.array(keep["stamps"]).reshape(len(np.array(keep["stamps"])), 441),
            fmt="%.4f",
        )
        stamps_to_save = np.array(keep["all_stamps"])
        with open("{}/res_per_px_stats_{}.pkl".format(res_filepath, out_suffix), "wb") as f:
            pickle.dump({"min_LH_per_px": keep["min_LH_per_px"], "num_res_per_px": keep["num_res_per_px"]}, f)
        np.save("%s/all_ps_%s.npy" % (res_filepath, out_suffix), stamps_to_save)

    def _calc_ecliptic_angle(self, test_wcs, angle_to_ecliptic=0.0):
        """
        This function calculates the ecliptic angle of an image using the
        World Coordinate System (WCS). However, it is degenerate with respect
        to PI. This is to say, the returned answer may be off by PI (180
        degrees)
        INPUT-
            test_wcs : astropy WCS
                The WCS from a fits file, as loaded in with astropy.wcs.WCS()
            angle_to_ecliptic : [NEEDS DOC STRING]
        OUTPUT-
            eclip_angle : float
                The angle to the ecliptic for the fits file corresponding to
                test_wcs. NOTE- May be off by +/- PI (180 degrees)
        """
        pixel_coords = [[], []]
        pixel_start = [[1000, 2000]]
        angle = float(angle_to_ecliptic)
        vel_array = np.array([[6.0 * np.cos(angle), 6.0 * np.sin(angle)]])
        time_array = [0.0, 1.0, 2.0]
        vel_par_arr = vel_array[:, 0]
        vel_perp_arr = vel_array[:, 1]

        if type(vel_par_arr) is not np.ndarray:
            vel_par_arr = [vel_par_arr]
        if type(vel_perp_arr) is not np.ndarray:
            vel_perp_arr = [vel_perp_arr]
        for start_loc, vel_par, vel_perp in zip(pixel_start, vel_par_arr, vel_perp_arr):

            start_coord = astroCoords.SkyCoord.from_pixel(start_loc[0], start_loc[1], test_wcs)
            eclip_coord = start_coord.geocentrictrueecliptic
            eclip_l = []
            eclip_b = []
            for time_step in time_array:
                eclip_l.append(eclip_coord.lon + vel_par * time_step * u.arcsec)
                eclip_b.append(eclip_coord.lat + vel_perp * time_step * u.arcsec)
            eclip_vector = astroCoords.SkyCoord(eclip_l, eclip_b, frame="geocentrictrueecliptic")
            pixel_coords_set = astroCoords.SkyCoord.to_pixel(eclip_vector, test_wcs)
            pixel_coords[0].append(pixel_coords_set[0])
            pixel_coords[1].append(pixel_coords_set[1])

        pixel_coords = np.array(pixel_coords)
        x_dist = pixel_coords[0, 0, -1] - pixel_coords[0, 0, 0]
        y_dist = pixel_coords[1, 0, -1] - pixel_coords[1, 0, 0]
        eclip_angle = np.arctan2(y_dist, x_dist)

        return eclip_angle

    def _calc_barycentric_corr(self, wcslist, mjdlist, x_size, y_size, dist):
        """
        This function calculates the barycentric corrections between wcslist[0]
        and each frame in wcslist.
        The barycentric correction is the shift in x,y pixel position expected for
        an object that is stationary in barycentric coordinates, at a barycentric
        radius of dist au. This function returns a linear fit to the barycentric
        correction as a function of position on the image with wcs0.
        """

        # make grid with observer-centric RA/DEC of wcs0
        xlist, ylist = np.mgrid[0:x_size, 0:y_size]
        xlist = xlist.flatten()
        ylist = ylist.flatten()
        cobs = wcs0.pixel_to_world(xlist, ylist)

        # convert this grid to barycentric x,y,z, assuming distance r
        # [obs_to_bary_wdist()]
        with solar_system_ephemeris.set("de432s"):
            obs_pos = get_body_barycentric("earth", Time(mjdlist[0], format="mjd"))
        cobs.represention_type = "cartesian"
        # barycentric distance of observer
        r2_obs = obs_pos.x * obs_pos.x + obs_pos.y * obs_pos.y + obs_pos.z * obs_pos.z
        # calculate distance r along line of sight that gives correct
        # barycentric distance
        # |obs_pos + r * cobs|^2 = dist^2
        # obs_pos^2 + 2r (obs_pos dot cobs) + cobs^2 = dist^2
        dot = obs_pos.x * cobs.x + obs_pos.y * cobs.y + obs_pos.z * cobs.z
        bary_dist = dist * u.au
        r = -dot + np.sqrt(bary_dist * bary_dist - r2_obs + dot * dot)
        # barycentric coordinate is observer position + r * line of sight
        cbary = SkyCoord(obs_pos.x + r * c.x, obs_pos.y + r * c.y, obs_pos.z + r * c.z)

        baryCoeff = np.zeros((len(wcslist), 6))
        for i in range(1, len(wcslist)):  # corections for wcslist[0] are 0
            # hold the barycentric coordinates constant and convert to new frame
            # by subtracting the observer's new position and converting to RA/DEC and pixel
            # [bary_to_obs_fast()]
            with solar_system.ephemeris.set("de432s"):
                obs_pos = get_body_barycentric("earth", Time(mjdlist[i], format="mjd"))
            c = SkyCoord(cbary.x - obs_pos.x, cbary.y - obs_pos.y, cbary.z - obs_pos.z)
            c.representation_type = "spherical"
            pix = wcslist[i].world_to_pixel(c)

            # do linear fit to get coefficients
            ones = np.ones_like(xlist)
            A = np.stack([ones, xlist, ylist], axis=-1)
            coef_x, _, _, _ = lstsq(A_x, (pix[0] - xlist))
            coef_y, _, _, _ = lstsq(A_y, (pix[1] - ylist))
            baryCoeff[i, 0:3] = coef_x
            baryCoeff[i, 3:6] = coef_y

        return baryCoeff


class PostProcess(SharedTools):
    """
    This class manages the post-processing utilities used to filter out and
    otherwise remove false positives from the KBMOD search. This includes,
    for example, kalman filtering to remove outliers, stamp filtering to remove
    results with non-Gaussian postage stamps, and clustering to remove similar
    results.
    """

    def __init__(self, config):
        self.coeff = None
        self.num_cores = config["num_cores"]
        self.sigmaG_lims = config["sigmaG_lims"]
        self.eps = config["eps"]
        self.cluster_type = config["cluster_type"]
        self.cluster_function = config["cluster_function"]
        self.clip_negative = config["clip_negative"]
        self.mask_bits_dict = config["mask_bits_dict"]
        self.flag_keys = config["flag_keys"]
        self.repeated_flag_keys = config["repeated_flag_keys"]
        return

    def apply_mask(self, stack, mask_num_images=2, mask_threshold=120.0):
        """
        This function applys a mask to the images in a KBMOD stack. This mask
        sets a high variance for masked pixels
        INPUT-
            stack : kbmod.image_stack object
                The stack before the masks have been applied.
            mask_num_images : int
                The minimum number of images in which a masked pixel must
                appear in order for it to be masked out. E.g. if
                masked_num_images=2, then an object must appear in the same
                place in at least two images in order for the variance at that
                location to be increased.
            mask_threshold : float
                Any pixel with a flux greater than mask_threshold has the
                variance increased at that pixel location.
        OUTPUT-
            stack : kbmod.image_stack object
                The stack after the masks have been applied.
        """
        mask_bits_dict = self.mask_bits_dict
        flag_keys = self.flag_keys
        global_flag_keys = self.repeated_flag_keys

        flags = 0
        for bit in flag_keys:
            flags += 2 ** mask_bits_dict[bit]

        flag_exceptions = [0]
        # mask any pixels which have any of these flags
        global_flags = 0
        for bit in global_flag_keys:
            global_flags += 2 ** mask_bits_dict[bit]

        # Apply masks
        stack.apply_mask_flags(flags, flag_exceptions)
        stack.apply_global_mask(global_flags, mask_num_images)

        # Grow the masks by 10 pixels.
        stack.grow_mask(10, True)

        return stack

    def load_results(
        self,
        search,
        mjds,
        filter_params,
        lh_level,
        filter_type="clipped_sigmaG",
        chunk_size=500000,
        max_lh=1e9,
    ):
        """
        This function loads results that are output by the gpu grid search.
        Results are loaded in chunks and evaluated to see if the minimum
        likelihood level has been reached. If not, another chunk of results is
        fetched.
        INPUT-
            search : kbmod search object
            mjds : list
                A list of time stamps in MJD.
            filter_params : dictionary
                Contains optional filtering paramters.
            lh_level : float
                The minimum likelihood theshold for an acceptable result.
                Results below this likelihood level will be discarded.
            filter_type : string
                The type of initial filtering to apply. Acceptable values are
                'clipped_sigmaG'
                'clipped_average'
                'kalman'
            chunk_size : int
                The number of results to load at a given time from search.
            max_lh : float
                The maximum likelihood threshold for an acceptable results.
                Results ABOVE this likelihood level will be discarded.
        OUTPUT-
            keep : dictionary
                Dictionary containing values from trajectories. When output,
                it should have at least 'psi_curves', 'phi_curves', and
                'results'. It is a standard results dictionary generated by
                self.gen_results_dict().
        """
        if filter_type == "clipped_sigmaG":
            filter_func = self.apply_clipped_sigmaG
        elif filter_type == "clipped_average":
            filter_func = self.apply_clipped_average
        elif filter_type == "kalman":
            filter_func = self.apply_kalman_filter
        keep = self.gen_results_dict()
        tmp_results = self.gen_results_dict()
        likelihood_limit = False
        res_num = 0
        psi_curves = []
        phi_curves = []
        all_results = []

        x_size = search.get_image_stack().get_width()
        y_size = search.get_image_stack().get_height()
        keep["min_LH_per_px"] = 9999 * np.ones([x_size, y_size])
        keep["num_res_per_px"] = np.zeros([x_size, y_size])
        print("---------------------------------------")
        print("Retrieving Results")
        print("---------------------------------------")
        while likelihood_limit is False:
            print("Getting results...")
            tmp_psi_curves = []
            tmp_phi_curves = []
            results = search.get_results(res_num, chunk_size)
            print("---------------------------------------")
            chunk_headers = ("Chunk Start", "Chunk Max Likelihood", "Chunk Min. Likelihood")
            chunk_values = (res_num, results[0].lh, results[-1].lh)
            for (
                header,
                val,
            ) in zip(chunk_headers, chunk_values):
                if type(val) == int:
                    print("%s = %i" % (header, val))
                else:
                    print("%s = %.2f" % (header, val))
            print("---------------------------------------")

            for i, line in enumerate(results):
                if line.lh < max_lh:
                    if keep["min_LH_per_px"][line.x, line.y] > line.lh:
                        keep["min_LH_per_px"][line.x, line.y] = line.lh
                    keep["num_res_per_px"][line.x, line.y] += 1
                    curve_index = i + res_num
                    psi_curve, phi_curve = search.lightcurve(line)
                    tmp_psi_curves.append(psi_curve)
                    tmp_phi_curves.append(phi_curve)
                    all_results.append(line)
                    if line.lh < lh_level:
                        likelihood_limit = True
                        total_results_num = res_num + i
                        break
<<<<<<< HEAD

            if len(tmp_psi_curves)>0:
                tmp_results['psi_curves'] = tmp_psi_curves
                tmp_results['phi_curves'] = tmp_phi_curves
                tmp_results['results'] = results
                keep_idx_results = filter_func(
                    tmp_results, search, filter_params, lh_level)
=======
            if len(tmp_psi_curves) > 0:
                tmp_results["psi_curves"] = tmp_psi_curves
                tmp_results["phi_curves"] = tmp_phi_curves
                tmp_results["results"] = results
                keep_idx_results = filter_func(tmp_results, search, filter_params, lh_level)
>>>>>>> 7283b762
                keep = self.read_filter_results(
                    keep_idx_results, keep, search, tmp_psi_curves, tmp_phi_curves, results, mjds, lh_level
                )
            res_num += chunk_size
        print(
            "Keeping {} of {} total results".format(np.shape(keep["psi_curves"])[0], total_results_num),
            flush=True,
        )
        return keep

    def read_filter_results(
        self, keep_idx_results, keep, search, psi_curves, phi_curves, results, mjds, lh_level
    ):
        """
        This function reads the results from level 1 filtering like
        apply_clipped_average() and appends the results to a 'keep' dictionary.
        INPUT-
            keep_idx_results : list
                list of tuples containing the index of a results, the
                indices of the passing values in the lightcurve, and the
                new likelihood for the lightcurve.
            keep : dictionary
                Dictionary containing values from trajectories. When output,
                it should have at least 'psi_curves', 'phi_curves', and
                'results'. It is a standard results dictionary generated by
                self.gen_results_dict().
            search : kbmod search object
            psi_curves : list
                List of psi_curves from kbmod search.
            phi_curves : list
                List of phi_curves from kbmod search.
            results : list
                List of results from kbmod search.
            mjds : list
                A list of time stamps in MJD.
            lh_level : float
                The minimum likelihood theshold for an acceptable result.
                Results below this likelihood level will be discarded.
        OUTPUT-
            keep : dictionary
                Dictionary containing values from trajectories. When output,
                it should have at least 'psi_curves', 'phi_curves', and
                'results'. It is a standard results dictionary generated by
                self.gen_results_dict().
        """
        masked_phi_curves = np.copy(phi_curves)
        masked_phi_curves[masked_phi_curves == 0] = 1e9
        num_good_results = 0
        if len(keep_idx_results[0]) < 3:
            keep_idx_results = [(0, [-1], 0.0)]
        for result_on in range(len(psi_curves)):
            if keep_idx_results[result_on][1][0] == -1:
                continue
            elif len(keep_idx_results[result_on][1]) < 3:
                continue
            elif keep_idx_results[result_on][2] < lh_level:
                continue
            else:
                keep_idx = keep_idx_results[result_on][1]
                new_likelihood = keep_idx_results[result_on][2]
                keep["results"].append(results[result_on])
                keep["new_lh"].append(new_likelihood)
                keep["lc"].append(psi_curves[result_on] / masked_phi_curves[result_on])
                keep["lc_index"].append(keep_idx)
                keep["psi_curves"].append(psi_curves[result_on])
                keep["phi_curves"].append(phi_curves[result_on])
                keep["times"].append(mjds[keep_idx])
                num_good_results += 1
        print("Keeping {} results".format(num_good_results))
        return keep

    def get_coadd_stamps(self, results, search, keep, radius=10, stamp_type="sum"):
        """
        Get the coadded stamps for the initial results from a kbmod search.
        INPUT-
            keep : dictionary
                Dictionary containing values from trajectories. When input,
                it should have at least 'psi_curves', 'phi_curves', and
                'results'. These are populated in Interface.load_results().
            search : kbmod.stack_search object
            stamp_type : string
                An input string to generate different kinds of stamps.
                'sum' - (default) A simple sum of all individual stamps
                'parallel_sum' - A simple sum implemented in c++. Faster.
                'median' - A per-pixel median of individual stamps. DEPRECATED
                           Now runs cpp_median.
                'cpp_median' - A per-pixel median implemented in c++. Faster.
                'cpp_mean' - A per pixel mean implemented in c++.
            radius : int
                The size of the stamp. Default 10 gives a 21x21 stamp.
                15 gives a 31x31 stamp, etc.
        OUTPUT-
            keep : dictionary
                Dictionary containing values from trajectories. When input,
                it should have at least 'psi_curves', 'phi_curves', and
                'results'. These are populated in Interface.load_results().
        """
        start = time.time()
        # The C++ stamp generation types require a different format than the
        # python types
        if stamp_type == "cpp_median" or stamp_type == "median":
            num_images = len(keep["psi_curves"][0])
            boolean_idx = []
            for keep in keep["lc_index"]:
                bool_row = np.zeros(num_images)
                bool_row[keep] = 1
                boolean_idx.append(bool_row.astype(int).tolist())
            coadd_stamps = [np.array(stamp) for stamp in search.median_stamps(results, boolean_idx, radius)]
        elif stamp_type == "cpp_mean":
            num_images = len(keep["psi_curves"][0])
            boolean_idx = []
            for keep in keep["lc_index"]:
                bool_row = np.zeros(num_images)
                bool_row[keep] = 1
                boolean_idx.append(bool_row.astype(int).tolist())
            coadd_stamps = [np.array(stamp) for stamp in search.mean_stamps(results, boolean_idx, radius)]
        elif stamp_type == "parallel_sum":
            coadd_stamps = [np.array(stamp) for stamp in search.summed_sci(results, radius)]
        else:
            # Python stamp generation
            coadd_stamps = []
            for i, result in enumerate(results):
                if stamp_type == "sum":
                    stamps = np.array(search.stacked_sci(result, radius)).astype(np.float32)
                    coadd_stamps.append(stamps)
        print(
            "Loaded {} coadded stamps. {:.3f}s elapsed".format(len(coadd_stamps), time.time() - start),
            flush=True,
        )
        return coadd_stamps

    def get_all_stamps(self, keep, search):
        """
        Get the stamps for the final results from a kbmod search.
        INPUT-
            keep : dictionary
                Dictionary containing values from trajectories. When input,
                it should have at least 'psi_curves', 'phi_curves', and
                'results'. These are populated in Interface.load_results().
            search : kbmod.stack_search object
        OUTPUT-
            keep : dictionary
                Dictionary containing values from trajectories. When input,
                it should have at least 'psi_curves', 'phi_curves', and
                'results'. These are populated in Interface.load_results().
        """
        stamp_edge = self.stamp_radius * 2 + 1
        final_results = keep["final_results"]
        for result in np.array(keep["results"])[final_results]:
            stamps = search.sci_stamps(result, self.stamp_radius)
            all_stamps = np.array([np.array(stamp).reshape(stamp_edge, stamp_edge) for stamp in stamps])
            keep["all_stamps"].append(all_stamps)
        return keep

    def apply_clipped_sigmaG(self, old_results, search, filter_params, lh_level):
        """
        This function applies a clipped median filter to the results of a KBMOD
        search using sigmaG as a robust estimater of standard deviation.
            INPUT-
                keep : dictionary
                    Dictionary containing values from trajectories. When input,
                    it should have at least 'psi_curves', 'phi_curves', and
                    'results'. These are populated in Interface.load_results().
                search : kbmod.stack_search object
                filter_params : dictionary
                    A dictionary of additional filtering parameters. Must
                    contain sigmaG_filter_type.
                lh_level : float
                    Minimum likelihood to search
            OUTPUT-
                keep_idx_results : list
                    list of tuples containing the index of a results, the
                    indices of the passing values in the lightcurve, and the
                    new likelihood for the lightcurve.
        """
        print("Applying Clipped-sigmaG Filtering")
        self.lc_filter_type = filter_params["sigmaG_filter_type"]
        start_time = time.time()
        # Make copies of the values in 'old_results' and create a new dict
        psi_curves = np.copy(old_results["psi_curves"])
        psi_curves[np.isnan(psi_curves)] = 0.0
        phi_curves = np.copy(old_results["phi_curves"])
        phi_curves[np.isnan(phi_curves)] = 1e9
        masked_phi_curves = np.copy(phi_curves)
        masked_phi_curves[masked_phi_curves == 0] = 1e9

        results = old_results["results"]
        keep = self.gen_results_dict()
        if self.coeff is None:
            if self.sigmaG_lims is not None:
                self.percentiles = self.sigmaG_lims
            else:
                self.percentiles = [25, 75]
            self.coeff = self._find_sigmaG_coeff(self.percentiles)

        num_curves = len(psi_curves)
        index_list = [j for j in range(num_curves)]
        zipped_curves = zip(psi_curves, phi_curves, index_list)
        keep_idx_results = []
        if self.num_cores > 1:
            print("Starting pooling...")
            pool = mp.Pool(processes=self.num_cores)
            keep_idx_results = pool.starmap_async(self._clipped_sigmaG, zipped_curves)
            pool.close()
            pool.join()
            keep_idx_results = keep_idx_results.get()
        else:
            for z in zipped_curves:
                keep_idx_results.append(self._clipped_sigmaG(z[0], z[1], z[2]))

        end_time = time.time()
        time_elapsed = end_time - start_time
        print("{:.2f}s elapsed".format(time_elapsed))
        print("Completed filtering.", flush=True)
        print("---------------------------------------")
        return keep_idx_results

    def apply_clipped_average(self, old_results, search, filter_params, lh_level):
        """
        This function applies a clipped median filter to the results of a KBMOD
        search.
            INPUT-
                keep : dictionary
                    Dictionary containing values from trajectories. When input,
                    it should have at least 'psi_curves', 'phi_curves', and
                    'results'. These are populated in Interface.load_results().
                search : kbmod.stack_search object
                filter_params : dictionary
                    A dictionary of additional filtering parameters.
                lh_level : float
                    Minimum likelihood to search
            OUTPUT-
                keep_idx_results : list
                    list of tuples containing the index of a results, the
                    indices of the passing values in the lightcurve, and the
                    new likelihood for the lightcurve.
        """
        print("Applying Clipped-Average Filtering")
        start_time = time.time()
        # Make copies of the values in 'old_results' and create a new dict
        psi_curves = np.copy(old_results["psi_curves"])
        phi_curves = np.copy(old_results["phi_curves"])
        masked_phi_curves = np.copy(phi_curves)
        masked_phi_curves[masked_phi_curves == 0] = 1e9

        results = old_results["results"]
        keep = self.gen_results_dict()

        zipped_curves = zip(psi_curves, phi_curves, [j for j in range(len(psi_curves))])

        keep_idx_results = []
        if self.num_cores > 1:
            print("Starting pooling...")
            pool = mp.Pool(processes=self.num_cores)
            keep_idx_results = pool.starmap_async(self._clipped_average, zipped_curves)
            pool.close()
            pool.join()
            keep_idx_results = keep_idx_results.get()
        else:
            for z in zipped_curves:
                keep_idx_results.append(self._clipped_average(z[0], z[1], z[2]))

        end_time = time.time()
        time_elapsed = end_time - start_time
        print("{:.2f}s elapsed".format(time_elapsed))
        print("Completed filtering.", flush=True)
        print("---------------------------------------")
        return keep_idx_results

    def _find_sigmaG_coeff(self, percentiles):
        z1 = percentiles[0] / 100
        z2 = percentiles[1] / 100

        x1 = self._invert_Gaussian_CDF(z1)
        x2 = self._invert_Gaussian_CDF(z2)
        coeff = 1 / (x2 - x1)
        print("sigmaG limits: [{},{}]".format(percentiles[0], percentiles[1]))
        print("sigmaG coeff: {:.4f}".format(coeff), flush=True)
        return coeff

    def _invert_Gaussian_CDF(self, z):
        if z < 0.5:
            sign = -1
        else:
            sign = 1
        x = sign * np.sqrt(2) * mpmath.erfinv(sign * (2 * z - 1))
        return float(x)

    def _clipped_sigmaG(self, psi_curve, phi_curve, index, n_sigma=2):
        """
        This function applies a clipped median filter to a set of likelihood
        values. Points are eliminated if they are more than n_sigma*sigmaG away
        from the median.
        INPUT-
            psi_curve : numpy array
                A single Psi curve, likely a single row of a larger matrix of
                psi curves, such as those that are loaded in from
                Interface.load_results() and stored in keep['psi_curves'].
            phi_curve : numpy array
                A single Phi curve, likely a single row of a larger matrix of
                phi curves, such as those that are loaded in from
                Interface.load_results() and stored in keep['phi_curves'].
            index : integer
                The row value of the larger Psi and Phi matrixes from which
                psi_values and phi_values are extracted. Used to keep track
                of processing while running multiprocessing.
            n_sigma : integer
                The number of standard deviations away from the median that
                the largest likelihood values (N=num_clipped) must be in order
                to be eliminated.
        OUTPUT-
            index : integer
                The row value of the larger Psi and Phi matrixes from which
                psi_values and phi_values are extracted. Used to keep track
                of processing while running multiprocessing.
            good_index : numpy array
                The indices that pass the filtering for a given set of curves.
            new_lh : float
                The new maximum likelihood of the set of curves, after
                max_lh_index has been applied.
        """
        masked_phi = np.copy(phi_curve)
        masked_phi[masked_phi == 0] = 1e9
        if self.lc_filter_type == "lh":
            lh = psi_curve / np.sqrt(masked_phi)
            good_index = self._exclude_outliers(lh, n_sigma)
        elif self.lc_filter_type == "flux":
            flux = psi_curve / masked_phi
            good_index = self._exclude_outliers(flux, n_sigma)
        elif self.lc_filter_type == "both":
            lh = psi_curve / np.sqrt(masked_phi)
            good_index_lh = self._exclude_outliers(lh, n_sigma)
            flux = psi_curve / masked_phi
            good_index_flux = self._exclude_outliers(flux, n_sigma)
            good_index = np.intersect1d(good_index_lh, good_index_flux)
        else:
            print("Invalid filter type, defaulting to likelihood", flush=True)
            lh = psi_curve / np.sqrt(masked_phi)
            good_index = self._exclude_outliers(lh, n_sigma)

        if len(good_index) == 0:
            new_lh = 0
            good_index = [-1]
        else:
            new_lh = kb.calculate_likelihood_psi_phi(psi_curve[good_index], phi_curve[good_index])
        return (index, good_index, new_lh)

    def _exclude_outliers(self, lh, n_sigma):
        if self.clip_negative:
            lower_per, median, upper_per = np.percentile(
                lh[lh > 0], [self.percentiles[0], 50, self.percentiles[1]]
            )
            sigmaG = self.coeff * (upper_per - lower_per)
            nSigmaG = n_sigma * sigmaG
            good_index = np.where(
                np.logical_and(lh != 0, np.logical_and(lh > median - nSigmaG, lh < median + nSigmaG))
            )[0]
        else:
            lower_per, median, upper_per = np.percentile(lh, [self.percentiles[0], 50, self.percentiles[1]])
            sigmaG = self.coeff * (upper_per - lower_per)
            nSigmaG = n_sigma * sigmaG
            good_index = np.where(np.logical_and(lh > median - nSigmaG, lh < median + nSigmaG))[0]
        return good_index

    def _clipped_average(self, psi_curve, phi_curve, index, num_clipped=5, n_sigma=4, lower_lh_limit=-100):
        """
        This function applies a clipped median filter to a set of likelihood
        values. The largest likelihood values (N=num_clipped) are eliminated if
        they are more than n_sigma*standard deviation away from the median,
        which is calculated excluding the largest values.
        INPUT-
            psi_curve : numpy array
                A single Psi curve, likely a single row of a larger matrix of
                psi curves, such as those that are loaded in from
                Interface.load_results() and stored in keep['psi_curves'].
            phi_curve : numpy array
                A single Phi curve, likely a single row of a larger matrix of
                phi curves, such as those that are loaded in from
                Interface.load_results() and stored in keep['phi_curves'].
            index : integer
                The row value of the larger Psi and Phi matrixes from which
                psi_values and phi_values are extracted. Used to keep track
                of processing while running multiprocessing.
            num_clipped : integer
                The number of likelihood values to consider eliminating. Only
                considers the largest N=num_clipped values.
            n_sigma : integer
                The number of standard deviations away from the median that
                the largest likelihood values (N=num_clipped) must be in order
                to be eliminated.
            lower_lh_limit : float
                Likelihood values lower than lower_lh_limit are automatically
                eliminated from consideration.
        OUTPUT-
            index : integer
                The row value of the larger Psi and Phi matrixes from which
                psi_values and phi_values are extracted. Used to keep track
                of processing while running multiprocessing.
            max_lh_index : numpy array
                The indices that pass the filtering for a given set of curves.
            new_lh : float
                The new maximum likelihood of the set of curves, after
                max_lh_index has been applied.
        """
        masked_phi = np.copy(phi_curve)
        masked_phi[masked_phi == 0] = 1e9
        lh = psi_curve / np.sqrt(masked_phi)
        max_lh = np.array(heapq.nlargest(num_clipped, lh))
        clipped_lh_index = np.where(np.logical_and(lh > lower_lh_limit, np.in1d(lh, max_lh, invert=True)))[0]
        if len(clipped_lh_index) == 0:
            return (index, [-1], 0)
        clipped_lh = lh[clipped_lh_index]
        median = np.median(clipped_lh)
        sigma = np.sqrt(np.var(clipped_lh))
        outlier_index = np.where(lh > median + n_sigma * sigma)
        if len(outlier_index[0]) > 0:
            outliers = np.min(lh[outlier_index])
            max_lh_index = np.where(np.logical_and(lh > lower_lh_limit, lh < outliers))[0]
            new_lh = kb.calculate_likelihood_psi_phi(psi_curve[max_lh_index], phi_curve[max_lh_index])
            return (index, max_lh_index, new_lh)
        else:
            max_lh_index = np.where(np.logical_and(lh > lower_lh_limit, lh < np.max(lh) + 1))[0]
            new_lh = kb.calculate_likelihood_psi_phi(psi_curve[max_lh_index], phi_curve[max_lh_index])
            return (index, max_lh_index, new_lh)

    def apply_kalman_filter(self, old_results, search, filter_params, lh_level):
        """
        This function applies a kalman filter to the results of a KBMOD search
            INPUT-
                keep : dictionary
                    Dictionary containing values from trajectories. When input,
                    it should have at least 'psi_curves', 'phi_curves', and
                    'results'. These are populated in Interface.load_results().
                search : kbmod.stack_search object
                filter_params : dictionary
                    A dictionary of additional filtering parameters.
                lh_level : float
                    Minimum likelihood to search
            OUTPUT-
                keep_idx_results : list
                    list of tuples containing the index of a results, the
                    indices of the passing values in the lightcurve, and the
                    new likelihood for the lightcurve.
        """
        print("Applying Kalman Filtering")
        start_time = time.time()
        # Make copies of the values in 'old_results' and create a new dict
        psi_curves = np.copy(old_results["psi_curves"])
        phi_curves = np.copy(old_results["phi_curves"])
        results = old_results["results"]
        keep = self.gen_results_dict()

        keep_idx_results = kb.kalman_filtered_indices(psi_curves.tolist(), phi_curves.tolist())

        end_time = time.time()
        time_elapsed = end_time - start_time
        print("{:.2f}s elapsed".format(time_elapsed))
        print("---------------------------------------")
        return keep_idx_results

    def apply_stamp_filter(
        self,
        keep,
        search,
        center_thresh=0.03,
        peak_offset=[2.0, 2.0],
        mom_lims=[35.5, 35.5, 1.0, 0.25, 0.25],
        chunk_size=1000000,
        stamp_type="sum",
        stamp_radius=10,
    ):
        """
        This function filters result postage stamps based on their Gaussian
        Moments. Results with stamps that are similar to a Gaussian are kept.
        INPUT-
            keep : dictionary
                Contains the values of which results were kept from the search
                algorithm
            search : kbmod.stack_search object
            center_thresh : float
                The fraction of the total flux that must be contained in a
                single central pixel.
            peak_offset : float array
                How far the brightest pixel in the stamp can be from the
                central pixel.
            mom_lims : float array
                The maximum limit of the xx, yy, xy, x, and y central moments
                of the stamp.
            chunk_size : int
                How many stamps to load and filter at a time.
            stamp_type : string
                Which method to use to generate stamps. See get_coadd_stamps()
            stamp_radius : int
                The radius of the stamp. See get_coadd_stamps()
        OUTPUT-
            keep : dictionary
                Contains the values of which results were kept from the search
                algorithm
        """
        self.center_thresh = center_thresh
        self.peak_offset = peak_offset
        self.mom_lims = mom_lims
        self.stamp_radius = stamp_radius

        print("---------------------------------------")
        print("Applying Stamp Filtering")
        print("---------------------------------------", flush=True)
        start_time = time.time()
        i = 0
        passing_stamps_idx = []
        num_results = len(keep["results"])
        if num_results > 0:
            print("Stamp filtering %i results" % num_results)
            while i < num_results:
                if i + chunk_size < num_results:
                    end_idx = i + chunk_size
                else:
                    end_idx = num_results
                stamps_slice = self.get_coadd_stamps(
                    np.array(keep["results"])[i:end_idx],
                    search,
                    keep,
                    stamp_type=stamp_type,
                    radius=stamp_radius,
                )

                stamp_filt_results = []

                if self.num_cores > 1:
                    pool = mp.Pool(processes=self.num_cores, maxtasksperchild=1000)
                    stamp_filt_pool = pool.map_async(self._stamp_filter_parallel, np.copy(stamps_slice))
                    pool.close()
                    pool.join()
                    stamp_filt_results = stamp_filt_pool.get()
                    del stamp_filt_pool
                else:
                    for s in stamps_slice:
                        res = self._stamp_filter_parallel(s)
                        stamp_filt_results.append(res)

                passing_stamps_chunk = np.where(np.array(stamp_filt_results) == 1)[0]
                passing_stamps_idx.append(passing_stamps_chunk + i)
                keep["stamps"].append(np.array(stamps_slice)[passing_stamps_chunk])
                i += chunk_size
            del stamp_filt_results
        if len(keep["stamps"]) > 0:
            keep["stamps"] = np.concatenate(keep["stamps"], axis=0)
            keep["final_results"] = np.unique(np.concatenate(passing_stamps_idx))
        print("Keeping %i results" % len(keep["final_results"]), flush=True)
        end_time = time.time()
        time_elapsed = end_time - start_time
        print("{:.2f}s elapsed".format(time_elapsed))
        return keep

    def apply_clustering(self, keep, cluster_params):
        """
        This function clusters results that have similar trajectories.
        INPUT-
            keep : Dictionary
                Contains the values of which results were kept from the search
                algorithm
            cluster_params : dictionary
                Contains values concerning the image and search initial
                settings including: x_size, y_size, vel_lims, ang_lims, and
                mjd.
        OUTPUT-
            keep : Dictionary
                Contains the values of which results were kept from the search
                algorithm
        """
        results_indices = keep["final_results"]
        if np.any(results_indices == ...):
            results_indices = np.linspace(0, len(keep["results"]) - 1, len(keep["results"])).astype(int)

        print("Clustering %i results" % len(results_indices), flush=True)
        if len(results_indices) > 0:
            cluster_idx = self._cluster_results(
                np.array(keep["results"])[results_indices],
                cluster_params["x_size"],
                cluster_params["y_size"],
                cluster_params["vel_lims"],
                cluster_params["ang_lims"],
                cluster_params["mjd"],
            )
            keep["final_results"] = results_indices[cluster_idx]
            if len(keep["stamps"]) > 0:
                keep["stamps"] = keep["stamps"][cluster_idx]
            del cluster_idx
        print("Keeping %i results" % len(keep["final_results"]))
        return keep

    def _cluster_results(self, results, x_size, y_size, v_lim, ang_lim, mjd_times, cluster_args=None):
        """
        This function clusters results and selects the highest-likelihood
        trajectory from a given cluster.
        INPUT-
            results : kbmod results
                A list of kbmod trajectory results such as are stored in
                keep['results'].
            x_size : list
                The width of the images used in the kbmod stack, such as are
                stored in image_params['x_size'].
            y_size : list
                The height of the images used in the kbmod stack, such as are
                stored in image_params['y_size'].
            v_lim : list
                The velocity limits of the search, such as are stored in
                image_params['v_lim'].
            ang_lim : list
                The angle limits of the search, such as are stored in
                image_params['ang_lim']
            cluster_args : dictionary
                Arguments to pass to dbscan or OPTICS.
        OUTPUT-
            top_vals : numpy array
                An array of the indices for the best trajectories of each
                individual cluster.
        """
        if self.cluster_function == "DBSCAN":
            default_cluster_args = dict(eps=self.eps, min_samples=1, n_jobs=-1)
        elif self.cluster_function == "OPTICS":
            default_cluster_args = dict(max_eps=self.eps, min_samples=2, n_jobs=-1)

        if cluster_args is not None:
            default_cluster_args.update(cluster_args)
        cluster_args = default_cluster_args

        x_arr = []
        y_arr = []
        vx_arr = []
        vy_arr = []
        vel_arr = []
        ang_arr = []
        times = mjd_times - mjd_times[0]
        median_time = np.median(times)

        for line in results:
            x_arr.append(line.x)
            y_arr.append(line.y)
            vx_arr.append(line.x_v)
            vy_arr.append(line.y_v)
            vel_arr.append(np.sqrt(line.x_v**2.0 + line.y_v**2.0))
            ang_arr.append(np.arctan2(line.y_v, line.x_v))

        x_arr = np.array(x_arr)
        y_arr = np.array(y_arr)
        vx_arr = np.array(vx_arr)
        vy_arr = np.array(vy_arr)
        vel_arr = np.array(vel_arr)
        ang_arr = np.array(ang_arr)

        mid_x_arr = x_arr + median_time * vx_arr
        mid_y_arr = y_arr + median_time * vy_arr

        scaled_x = x_arr / x_size
        scaled_y = y_arr / y_size
        scaled_vel = (vel_arr - v_lim[0]) / (v_lim[1] - v_lim[0])
        scaled_ang = (ang_arr - ang_lim[0]) / (ang_lim[1] - ang_lim[0])

        if self.cluster_function == "DBSCAN":
            cluster = DBSCAN(**cluster_args)
        elif self.cluster_function == "OPTICS":
            cluster = OPTICS(**cluster_args)

        if self.cluster_type == "all":
            cluster.fit(np.array([scaled_x, scaled_y, scaled_vel, scaled_ang], dtype=float).T)
        elif self.cluster_type == "position":
            cluster.fit(np.array([scaled_x, scaled_y], dtype=float).T)
        elif self.cluster_type == "mid_position":
            scaled_mid_x = mid_x_arr / x_size
            scaled_mid_y = mid_y_arr / y_size
            cluster.fit(np.array([scaled_mid_x, scaled_mid_y], dtype=float).T)

        top_vals = []
        for cluster_num in np.unique(cluster.labels_):
            cluster_vals = np.where(cluster.labels_ == cluster_num)[0]
            top_vals.append(cluster_vals[0])

        del cluster

        return top_vals

    def _stamp_filter_parallel(self, stamps):
        """
        This function filters an individual stamp and returns a true or false
        value for the index.
        INPUT-
            stamps : numpy array
                The stamps for a given trajectory. Stamps will be accepted if
                they are sufficiently similar to a Gaussian.
        OUTPUT-
            keep_stamps : int (boolean)
                A 1 (True) or 0 (False) value on whether or not to keep the
                trajectory.
        """
        center_thresh = self.center_thresh
        x_peak_offset, y_peak_offset = self.peak_offset
        mom_lims = self.mom_lims
        s = np.copy(stamps)
        s[np.isnan(s)] = 0.0
        s = s - np.min(s)
        stamp_sum = np.sum(s)
        if stamp_sum != 0:
            s /= stamp_sum
        stamp_edge = self.stamp_radius * 2 + 1
        s = np.array(s, dtype=np.dtype("float64")).reshape(stamp_edge, stamp_edge)
        mom = measure.moments_central(s, center=(self.stamp_radius, self.stamp_radius))
        mom_list = [mom[2, 0], mom[0, 2], mom[1, 1], mom[1, 0], mom[0, 1]]
        peak_1, peak_2 = np.where(s == np.max(s))

        if len(peak_1) > 1:
            peak_1 = np.max(np.abs(peak_1 - self.stamp_radius))

        if len(peak_2) > 1:
            peak_2 = np.max(np.abs(peak_2 - self.stamp_radius))
        if (
            (mom_list[0] < mom_lims[0])
            & (mom_list[1] < mom_lims[1])
            & (np.abs(mom_list[2]) < mom_lims[2])
            & (np.abs(mom_list[3]) < mom_lims[3])
            & (np.abs(mom_list[4]) < mom_lims[4])
            & (np.abs(peak_1 - self.stamp_radius) < x_peak_offset)
            & (np.abs(peak_2 - self.stamp_radius) < y_peak_offset)
        ):
            if center_thresh != 0:
                if np.max(stamps / np.sum(stamps)) > center_thresh:
                    keep_stamps = 1
                else:
                    keep_stamps = 0
            else:
                keep_stamps = 1
        else:
            keep_stamps = 0
        del s
        del mom_list
        del peak_1
        del peak_2

        return keep_stamps<|MERGE_RESOLUTION|>--- conflicted
+++ resolved
@@ -494,21 +494,11 @@
                         likelihood_limit = True
                         total_results_num = res_num + i
                         break
-<<<<<<< HEAD
-
-            if len(tmp_psi_curves)>0:
-                tmp_results['psi_curves'] = tmp_psi_curves
-                tmp_results['phi_curves'] = tmp_phi_curves
-                tmp_results['results'] = results
-                keep_idx_results = filter_func(
-                    tmp_results, search, filter_params, lh_level)
-=======
             if len(tmp_psi_curves) > 0:
                 tmp_results["psi_curves"] = tmp_psi_curves
                 tmp_results["phi_curves"] = tmp_phi_curves
                 tmp_results["results"] = results
                 keep_idx_results = filter_func(tmp_results, search, filter_params, lh_level)
->>>>>>> 7283b762
                 keep = self.read_filter_results(
                     keep_idx_results, keep, search, tmp_psi_curves, tmp_phi_curves, results, mjds, lh_level
                 )
