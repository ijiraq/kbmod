import os
import shutil
import pandas as pd
import numpy as np
import time
import multiprocessing as mp
import csv
import astropy.coordinates as astroCoords
import astropy.units as u
from kbmodpy import kbmod as kb
from astropy.io import fits
from astropy.wcs import WCS
from sklearn.cluster import DBSCAN
from skimage import measure
from collections import OrderedDict


def kalman_filter(obs, var):

    xhat = np.zeros(len(obs))
    P = np.zeros(len(obs))
    xhatminus = np.zeros(len(obs))
    Pminus = np.zeros(len(obs))
    K = np.zeros(len(obs))

    Q = 1.
    R = np.copy(var)

    xhat[0] = obs[0]
    P[0] = R[0]

    for k in range(1,len(obs)):
        xhatminus[k] = xhat[k-1]
        Pminus[k] = P[k-1] + Q

        K[k] = Pminus[k] / (Pminus[k] + R[k])
        xhat[k] = xhatminus[k] + K[k]*(obs[k]-xhatminus[k])
        P[k] = (1-K[k])*Pminus[k]

    return xhat, P


def return_indices(psi_values, phi_values, val_on):

    flux_vals = psi_values/phi_values
    flux_idx = np.where(flux_vals != 0.)[0]
    if len(flux_idx) < 2:
        return ([], [-1], [])
    fluxes = flux_vals[flux_idx]
    inv_flux = np.array(phi_values[flux_idx])
    inv_flux[inv_flux < -999.] = 9999999.
    f_var = (1./inv_flux)

    ## 1st pass
    #f_var = #var_curve[flux_idx]#np.var(fluxes)*np.ones(len(fluxes))
    kalman_flux, kalman_error = kalman_filter(fluxes, f_var)
    if np.min(kalman_error) < 0.:
        return ([], [-1], [])
    deviations = np.abs(kalman_flux - fluxes) / kalman_error**.5

    #print(deviations, fluxes)
    # keep_idx = np.where(deviations < 500.)[0]
    keep_idx = np.where(deviations < 5.)[0]

    ## Second Pass (reverse order in case bright object is first datapoint)
    kalman_flux, kalman_error = kalman_filter(fluxes[::-1], f_var[::-1])
    if np.min(kalman_error) < 0.:
        return ([], [-1], [])
    deviations = np.abs(kalman_flux - fluxes[::-1]) / kalman_error**.5
    #print(fluxes, f_var, kalman_flux, kalman_error**.5, deviations)
    # keep_idx_back = np.where(deviations < 500.)[0]
    keep_idx_back = np.where(deviations < 5.)[0]

    if len(keep_idx) >= len(keep_idx_back):
        new_lh = np.sum(psi_values[flux_idx[keep_idx]])/np.sqrt(np.sum(phi_values[flux_idx[keep_idx]]))
        return (val_on, flux_idx[keep_idx], new_lh)
    else:
        reverse_idx = len(flux_idx)-1 - keep_idx_back
        new_lh = np.sum(psi_values[flux_idx[reverse_idx]])/np.sqrt(np.sum(phi_values[flux_idx[reverse_idx]]))
        return (val_on, flux_idx[reverse_idx], new_lh)

def stamp_filter_parallel(stamps):

    center_thresh = 0.03

    s = stamps - np.min(stamps)
    s /= np.sum(s)
    s = np.array(s, dtype=np.dtype('float64')).reshape(21, 21)
    mom = measure.moments_central(s, cr=10, cc=10)
    mom_list = [mom[2, 0], mom[0, 2], mom[1, 1], mom[1, 0], mom[0, 1]]
    peak_1, peak_2 = np.where(s == np.max(s))

    if len(peak_1) > 1:
        peak_1 = np.max(np.abs(peak_1-10.))

    if len(peak_2) > 1:
        peak_2 = np.max(np.abs(peak_2-10.))

    if ((mom_list[0] < 35.5) & (mom_list[1] < 35.5) &
            (np.abs(mom_list[2]) < 1.) &
            (np.abs(mom_list[3]) < .25) & (np.abs(mom_list[4]) < .25) &
            (np.abs(peak_1 - 10.) < 2.) & (np.abs(peak_2 - 10.) < 2.)):
        if np.max(stamps/np.sum(stamps)) > center_thresh:
            keep_stamps = 1
        else:
            keep_stamps = 0
    else:
        keep_stamps = 0

    return keep_stamps


class analysis_utils(object):

    def __init__(self):

        return


    def return_filename(self, visit_num):

        hits_file = '%i.fits' % visit_num

        return hits_file

    def get_folder_visits(self, folder_visits):

        patch_visit_ids = np.array([int(visit_name[0:6]) for visit_name in folder_visits])

        return patch_visit_ids

    def load_images(self, im_filepath, time_file,psf_val=1.4,mjd_lims=None):
        """
        This function loads images and ingests them into a search object

        Input
        ---------

        im_filepath : string
            Image file path from which to load images

        time_file : string
            File name containing image times

        Output
        ---------

        search : kb.stack_search object

        image_params : dictionary
            Contains image parameters such as ecliptic angle and mean Julian day
        """

        # Empty for now. Will contain x_size, y_size, ec_angle, and mjd before being returned.
        image_params = {}


        visit_nums, visit_times = np.genfromtxt(time_file, unpack=True)
        image_time_dict = OrderedDict()
        for visit_num, visit_time in zip(visit_nums, visit_times):
            image_time_dict[str(int(visit_num))] = visit_time

        chunk_size = 100000

        patch_visits = sorted(os.listdir(im_filepath))
        patch_visit_ids = self.get_folder_visits(patch_visits)
        patch_visit_times = np.array([image_time_dict[str(visit_id)] for visit_id in patch_visit_ids])

        if mjd_lims is None:
            use_images = patch_visit_ids
        else:
            visit_only = np.where(((patch_visit_times > mjd_lims[0])
                                   & (patch_visit_times < mjd_lims[1])))[0]
            print(visit_only)
            use_images = patch_visit_ids[visit_only]

        image_params['mjd'] = np.array([image_time_dict[str(visit_id)] for visit_id in use_images])
        times = image_params['mjd'] - image_params['mjd'][0]

        flags = ~0 # mask pixels with any flags
        flag_exceptions = [32,39] # unless it has one of these special combinations of flags
        master_flags = int('100111', 2) # mask any pixels which have any of
        # these flags in more than two images
        
        hdulist = fits.open('%s/%s' % (im_filepath, self.return_filename(use_images[0])))
        w = WCS(hdulist[1].header)
        image_params['ec_angle'] = self.calc_ecliptic_angle(w)
        del(hdulist)

        images = [kb.layered_image('%s/%s' % (im_filepath, self.return_filename(f))) for f in np.sort(use_images)]

        print('Loaded %i images' %(len(images)))

        p = kb.psf(psf_val)
        stack = kb.image_stack(images)

        # Apply masks
        stack.apply_mask_flags(flags, flag_exceptions)
        stack.apply_master_mask(master_flags, 2)

        stack.grow_mask()
        stack.grow_mask()
<<<<<<< HEAD
        
        # This applies a mask to pixels with more than 120 counts
        #stack.apply_mask_threshold(120.)
=======

        # stack.apply_mask_threshold(120.)
>>>>>>> 9049cf99

        stack.set_times(times)
        print("Times set")

        image_params['x_size'] = stack.get_width()
        image_params['y_size'] = stack.get_width()
        image_params['times']  = stack.get_times()
        search = kb.stack_search(stack, p)

        return(search,image_params)

    def process_results(self,search,image_params,res_filepath,likelihood_level,results=None):
        """
        Processes results that are output by the gpu search.
        """

        keep = {'stamps': [], 'new_lh': [], 'results': [], 'times': [],
                'lc': [], 'final_results': []}
        likelihood_limit = False
        res_num = 0
        chunk_size = 500000
        print('---------------------------------------')
        print("Processing Results")
        print('---------------------------------------')
        while likelihood_limit is False:
            print('Starting pooling...')
            pool = mp.Pool(processes=16)
            print('Getting results...')
            if results is None:
                results = search.get_results(res_num,chunk_size)
            chunk_headers = ("Chunk Start", "Chunk Size", "Chunk Max Likelihood",
                             "Chunk Min. Likelihood")
            chunk_values = (res_num, len(keep['results']), results[0].lh, results[-1].lh)
            for header, val, in zip(chunk_headers, chunk_values):
                if type(val) == np.int:
                    print('%s = %i' % (header, val))
                else:
                    print('%s = %.2f' % (header, val))
            print('---------------------------------------')
            psi_curves = []
            phi_curves = []
            # print(results)
            for line in results:
                psi_curve, phi_curve = search.lightcurve(line)
                psi_curves.append(np.array(psi_curve).flatten())
                phi_curve = np.array(phi_curve).flatten()
                phi_curve[phi_curve == 0.] = 99999999.
                phi_curves.append(phi_curve)
                if line.lh < likelihood_level:
                    likelihood_limit = True
                    break
            keep_idx_results = pool.starmap_async(return_indices,
                                                  zip(psi_curves, phi_curves,
                                                      [j for j in range(len(psi_curves))]))
            pool.close()
            pool.join()
            keep_idx_results = keep_idx_results.get()

            if len(keep_idx_results[0]) < 3:
                keep_idx_results = [(0, [-1], 0.)]

            for result_on in range(len(psi_curves)):

                if keep_idx_results[result_on][1][0] == -1:
                    continue
                elif len(keep_idx_results[result_on][1]) < 3:
                    continue
                elif keep_idx_results[result_on][2] < likelihood_level:
                    continue
                else:
                    keep_idx = keep_idx_results[result_on][1]
                    new_likelihood = keep_idx_results[result_on][2]
                    keep['results'].append(results[result_on])
                    keep['new_lh'].append(new_likelihood)
                    stamps = search.sci_stamps(results[result_on], 10)
                    stamp_arr = np.array([np.array(stamps[s_idx]) for s_idx in keep_idx])
                    keep['stamps'].append(np.sum(stamp_arr, axis=0))
                    keep['lc'].append((psi_curves[result_on]/phi_curves[result_on])[keep_idx])
                    keep['times'].append(image_params['mjd'][keep_idx])
            print(len(keep['results']))

            if len(keep['results']) > 500000:
                with open('%s/memory_error.txt' %
                          (res_filepath), 'w') as f:
                    f.write('In %i total results, %i were kept. Needs manual look.' %
                            (res_num + chunk_size, len(keep['results'])))
                memory_error = True
                likelihood_limit = True

            if res_num+chunk_size >= 4000000:
                likelihood_level = 20.
                with open('%s/overload_error.txt' %
                          (res_filepath), 'w') as f:
                    f.write('In %i total results, %i were kept. Likelihood level down to %f.' %
                            (res_num + chunk_size, len(keep['results']), line.lh))

            res_num += chunk_size

        return(keep)

    def filter_results(self,keep,image_params):
        """
        Filters results from a given search and clusters duplicate detections

        Input
        ---------

        keep : Dictionary
            Contains the values of which results were kept from the search algorithm

        image_params : dictionary
            Contains values concerning the image and search initial settings

        Output
        ---------

        keep : Dictionary
            Contains the values of which results were kept from the search algorithm
        """
        lh_sorted_idx = np.argsort(np.array(keep['new_lh']))[::-1]

        print(len(lh_sorted_idx))
        if len(lh_sorted_idx) > 0:
            print("Stamp filtering %i results" % len(lh_sorted_idx))
            pool = mp.Pool(processes=16)
            stamp_filt_pool = pool.map_async(stamp_filter_parallel,
                                             np.array(keep['stamps'])[lh_sorted_idx])
            pool.close()
            pool.join()
            stamp_filt_results = stamp_filt_pool.get()
            stamp_filt_idx = lh_sorted_idx[np.where(np.array(stamp_filt_results) == 1)]
            if len(stamp_filt_idx) > 0:
                print("Clustering %i results" % len(stamp_filt_idx))
                cluster_idx = self.cluster_results(np.array(keep['results'])[stamp_filt_idx],
                                                   image_params['x_size'], image_params['y_size'],
                                                   image_params['vel_lims'], image_params['ang_lims'])
                keep['final_results'] = stamp_filt_idx[cluster_idx]
            else:
                cluster_idx = []
                keep['final_results'] = []
            del(cluster_idx)
            del(stamp_filt_results)
            del(stamp_filt_idx)
            del(stamp_filt_pool)
        else:
            keep['final_results'] = lh_sorted_idx

        print('Keeping %i results' % len(keep['final_results']))
        return(keep)

    def save_results(self, res_filepath, out_suffix, keep):
        """
        Save results from a given search method
        (either region search or grid search)

        Input
        --------

        res_filepath : string

        out_suffix : string
            Suffix to append to the output file name

        keep : dictionary
            Dictionary that contains the values to keep and print to filtering
        """

        np.savetxt('%s/results_%s.txt' % (res_filepath, out_suffix),
                   np.array(keep['results'])[keep['final_results']], fmt='%s')
        with open('%s/lc_%s.txt' % (res_filepath, out_suffix), 'w') as f:
            writer = csv.writer(f)
            writer.writerows(np.array(keep['lc'])[keep['final_results']])
        with open('%s/times_%s.txt' % (res_filepath, out_suffix), 'w') as f:
            writer = csv.writer(f)
            writer.writerows(np.array(keep['times'])[keep['final_results']])
        np.savetxt('%s/filtered_likes_%s.txt' % (res_filepath, out_suffix),
                   np.array(keep['new_lh'])[keep['final_results']], fmt='%.4f')
        np.savetxt('%s/ps_%s.txt' % (res_filepath, out_suffix),
                   np.array(keep['stamps']).reshape(len(keep['stamps']), 441)[keep['final_results']], fmt='%.4f')

    def cluster_results(self, results, x_size, y_size,
                        v_lim, ang_lim, dbscan_args=None):

        default_dbscan_args = dict(eps=0.03, min_samples=-1, n_jobs=-1)

        if dbscan_args is not None:
            default_dbscan_args.update(dbscan_args)
        dbscan_args = default_dbscan_args

        x_arr = []
        y_arr = []
        vel_arr = []
        ang_arr = []

        for line in results:
            x_arr.append(line.x)
            y_arr.append(line.y)
            vel_arr.append(np.sqrt(line.x_v**2. + line.y_v**2.))
            ang_arr.append(np.arctan(line.y_v/line.x_v))

        x_arr = np.array(x_arr)
        y_arr = np.array(y_arr)
        vel_arr = np.array(vel_arr)
        ang_arr = np.array(ang_arr)

        scaled_x = x_arr/x_size
        scaled_y = y_arr/y_size
        scaled_vel = (vel_arr - v_lim[0])/(v_lim[1] - v_lim[0])
        scaled_ang = (ang_arr - ang_lim[0])/(ang_lim[1] - ang_lim[0])

        db_cluster = DBSCAN(**dbscan_args)

        db_cluster.fit(np.array([scaled_x, scaled_y,
                                scaled_vel, scaled_ang], dtype=np.float).T)

        top_vals = []
        for cluster_num in np.unique(db_cluster.labels_):
            cluster_vals = np.where(db_cluster.labels_ == cluster_num)[0]
            top_vals.append(cluster_vals[0])

        del(db_cluster)

        return top_vals

    def calc_ecliptic_angle(self, test_wcs, angle_to_ecliptic=0.):

        wcs = [test_wcs]
        pixel_coords = [[],[]]
        pixel_start = [[1000, 2000]]
        angle = np.float(angle_to_ecliptic)
        vel_array = np.array([[6.*np.cos(angle), 6.*np.sin(angle)]])
        time_array = [0.0, 1.0, 2.0]

        vel_par_arr = vel_array[:, 0]
        vel_perp_arr = vel_array[:, 1]

        if type(vel_par_arr) is not np.ndarray:
            vel_par_arr = [vel_par_arr]
        if type(vel_perp_arr) is not np.ndarray:
            vel_perp_arr = [vel_perp_arr]
        for start_loc, vel_par, vel_perp in zip(pixel_start,
                                                vel_par_arr, vel_perp_arr):

            start_coord = astroCoords.SkyCoord.from_pixel(start_loc[0],
                                                          start_loc[1],
                                                          wcs[0])
            eclip_coord = start_coord.geocentrictrueecliptic
            eclip_l = []
            eclip_b = []
            for time_step in time_array:
                eclip_l.append(eclip_coord.lon + vel_par*time_step*u.arcsec)
                eclip_b.append(eclip_coord.lat + vel_perp*time_step*u.arcsec)
            eclip_vector = astroCoords.SkyCoord(eclip_l, eclip_b,
                                                frame='geocentrictrueecliptic')
            pixel_coords_set = astroCoords.SkyCoord.to_pixel(eclip_vector, wcs[0])
            pixel_coords[0].append(pixel_coords_set[0])
            pixel_coords[1].append(pixel_coords_set[1])

        pixel_coords = np.array(pixel_coords)


        x_dist = pixel_coords[0, 0, -1] - pixel_coords[0, 0, 0]
        y_dist = pixel_coords[1, 0, -1] - pixel_coords[1, 0, 0]

        eclip_angle = np.arctan(y_dist/x_dist)

        return eclip_angle<|MERGE_RESOLUTION|>--- conflicted
+++ resolved
@@ -200,14 +200,9 @@
 
         stack.grow_mask()
         stack.grow_mask()
-<<<<<<< HEAD
         
         # This applies a mask to pixels with more than 120 counts
         #stack.apply_mask_threshold(120.)
-=======
-
-        # stack.apply_mask_threshold(120.)
->>>>>>> 9049cf99
 
         stack.set_times(times)
         print("Times set")
