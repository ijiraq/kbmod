--- conflicted
+++ resolved
@@ -653,13 +653,9 @@
                 bool_row[keep] = 1
                 boolean_idx.append(bool_row.astype(int).tolist())
             coadd_stamps = [np.array(stamp) for stamp in
-<<<<<<< HEAD
                               search.median_stamps(results, boolean_idx, radius)]
         elif stamp_type=='parallel_sum':
             coadd_stamps = [np.array(stamp) for stamp in search.summed_sci(results, radius)]
-=======
-                              search.median_stamps(results, boolean_idx, 10)]
->>>>>>> 9896be26
         else:
             # Python stamp generation
             coadd_stamps = []
