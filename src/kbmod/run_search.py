import time
import warnings

import numpy as np
from .analysis_utils import Interface, PostProcess
from .image_info import *
import kbmod.search as kb
from .known_objects import *
from .result_list import *


class run_search:
<<<<<<< HEAD
    """
    Run the KBMoD grid search.

    Parameters
    ----------
    input_parameters : `dict`
        Input parameters. Merged with the `defaults` dictionary.
        Must contain `im_filepath` and `res_filepath` keys, paths to
        the image and results directory respectively. Should contain
        `v_arr`, and `ang_arr`, which are lists containing the lower
        and upper velocity and angle limits.

    Attributes
    ----------
    default_mask_bits_dict : `dict`
        Map between mask key and bit values.
    default_flag_keys : `list`
        Pixels marked with these flags will be ignored in the search.
        Default: `["BAD", "EDGE", "NO_DATA", "SUSPECT", "UNMASKEDNAN"]`
    default_repeated_flag_keys : `list`
        Don't know
    config : `dict`
        Search parameters.
    """
    
    def __init__(self, input_parameters):
=======
    """This class runs the grid search for kbmod."""

    def __init__(self, input_parameters):

        """
        Parameters
        ----------
        input_parameters : dictionary
            Dictionary containing input parameters. Merged with the defaults
            dictionary. MUST include 'im_filepath' and 'res_filepath'. These
            are the filepaths to the image directory and results directory,
            respectively. Should contain 'v_arr', and 'ang_arr', which are
            lists containing the lower and upper velocity and angle limits.
        """
>>>>>>> 25456c6e
        default_mask_bits_dict = {
            "BAD": 0,
            "CLIPPED": 9,
            "CR": 3,
            "CROSSTALK": 10,
            "DETECTED": 5,
            "DETECTED_NEGATIVE": 6,
            "EDGE": 4,
            "INEXACT_PSF": 11,
            "INTRP": 2,
            "NOT_DEBLENDED": 12,
            "NO_DATA": 8,
            "REJECTED": 13,
            "SAT": 1,
            "SENSOR_EDGE": 14,
            "SUSPECT": 7,
            "UNMASKEDNAN": 15,
        }
        default_flag_keys = ["BAD", "EDGE", "NO_DATA", "SUSPECT", "UNMASKEDNAN"]
        default_repeated_flag_keys = []
        defaults = {  # Mandatory values
            "im_filepath": None,
            "res_filepath": None,
            "time_file": None,
            "psf_file": None,
            # Suggested values
            "v_arr": [92.0, 526.0, 256],
            "ang_arr": [np.pi / 15, np.pi / 15, 128],
            # Optional values
            "output_suffix": "search",
            "mjd_lims": None,
            "average_angle": None,
            "do_mask": True,
            "mask_num_images": 2,
            "mask_threshold": None,
            "mask_grow": 10,
            "lh_level": 10.0,
            "psf_val": 1.4,
            "num_obs": 10,
            "num_cores": 1,
            "visit_in_filename": [0, 6],
            "sigmaG_lims": [25, 75],
            "chunk_size": 500000,
            "max_lh": 1000.0,
            "filter_type": "clipped_sigmaG",
            "center_thresh": 0.00,
            "peak_offset": [2.0, 2.0],
            "mom_lims": [35.5, 35.5, 2.0, 0.3, 0.3],
            "stamp_type": "sum",
            "stamp_radius": 10,
            "eps": 0.03,
            "gpu_filter": False,
            "do_clustering": True,
            "do_stamp_filter": True,
            "clip_negative": False,
            "sigmaG_filter_type": "lh",
            "cluster_type": "all",
            "cluster_function": "DBSCAN",
            "mask_bits_dict": default_mask_bits_dict,
            "flag_keys": default_flag_keys,
            "repeated_flag_keys": default_repeated_flag_keys,
            "bary_dist": None,
            "encode_psi_bytes": -1,
            "encode_phi_bytes": -1,
            "known_obj_thresh": None,
            "known_obj_jpl": False,
        }
        # Make sure input_parameters contains valid input options
        for key, val in input_parameters.items():
            if key in defaults:
                defaults[key] = val
            else:
                warnings.warn('Key "{}" is not a valid option. It is being ignored.'.format(key))
        self.config = defaults
        if self.config["im_filepath"] is None:
            raise ValueError("Image filepath not set")
        if self.config["res_filepath"] is None:
            raise ValueError("Results filepath not set")
        return

    def do_gpu_search(self, search, img_info, ec_angle, post_process):
        """
        Performs search on the GPU.

        Parameters
        ----------
        search : `kbmod.search.Search`
            Search object.
        img_info : `kbmod.search.ImageInfo`
            ImageInfo object.
        ec_angle : `float`
            Angle a 12 arcsecond segment parallel to the ecliptic is
            seen under from the image origin.
        post_process :
            Don't know
        """
        search_params = {}

        # Run the grid search
        # Set min and max values for angle and velocity
        if self.config["average_angle"] == None:
            average_angle = ec_angle
        else:
            average_angle = self.config["average_angle"]
        ang_min = average_angle - self.config["ang_arr"][0]
        ang_max = average_angle + self.config["ang_arr"][1]
        vel_min = self.config["v_arr"][0]
        vel_max = self.config["v_arr"][1]
        search_params["ang_lims"] = [ang_min, ang_max]
        search_params["vel_lims"] = [vel_min, vel_max]

        # If we are using barycentric corrections, compute the parameters and
        # enable it in the search function.
        if "bary_dist" in self.config.keys() and self.config["bary_dist"] is not None:
            bary_corr = self._calc_barycentric_corr(img_info, self.config["bary_dist"])
            # print average barycentric velocity for debugging

            mjd_range = img_info.get_duration()
            bary_vx = bary_corr[-1, 0] / mjd_range
            bary_vy = bary_corr[-1, 3] / mjd_range
            bary_v = np.sqrt(bary_vx * bary_vx + bary_vy * bary_vy)
            bary_ang = np.arctan2(bary_vy, bary_vx)
            print("Average Velocity from Barycentric Correction", bary_v, "pix/day", bary_ang, "angle")
            search.enable_corr(bary_corr.flatten())

        search_start = time.time()
        print("Starting Search")
        print("---------------------------------------")
        param_headers = (
            "Ecliptic Angle",
            "Min. Search Angle",
            "Max Search Angle",
            "Min Velocity",
            "Max Velocity",
        )
        param_values = (ec_angle, *search_params["ang_lims"], *search_params["vel_lims"])
        for header, val in zip(param_headers, param_values):
            print("%s = %.4f" % (header, val))

        # If we are using gpu_filtering, enable it and set the parameters.
        if self.config["gpu_filter"]:
            print("Using in-line GPU sigmaG filtering methods", flush=True)
            self.config["sigmaG_coeff"] = post_process._find_sigmaG_coeff(self.config["sigmaG_lims"])
            search.enable_gpu_sigmag_filter(
                np.array(self.config["sigmaG_lims"]) / 100.0,
                self.config["sigmaG_coeff"],
                self.config["lh_level"],
            )

        # If we are using an encoded image representation on GPU, enable it and
        # set the parameters.
        if self.config["encode_psi_bytes"] > 0 or self.config["encode_phi_bytes"] > 0:
            search.enable_gpu_encoding(self.config["encode_psi_bytes"], self.config["encode_phi_bytes"])

        search.search(
            int(self.config["ang_arr"][2]),
            int(self.config["v_arr"][2]),
            *search_params["ang_lims"],
            *search_params["vel_lims"],
            int(self.config["num_obs"]),
        )
        print("Search finished in {0:.3f}s".format(time.time() - search_start), flush=True)
        return (search, search_params)

    def run_search(self):
<<<<<<< HEAD
        """
        This function serves as the highest-level python interface for
        starting a KBMOD search.
=======
        """This function serves as the highest-level python interface for starting
        a KBMOD search.

        INPUT - The following key : values from the self.config dictionary are
        needed:
        im_filepath : string
            Path to the folder containing the images to be ingested into
            KBMOD and searched over.
        res_filepath : string
            Path to the folder that will contain the results from the search.
        out_suffix : string
            Suffix to append to the output files. Used to differentiate
            between different searches over the same stack of images.
        time_file : string
            Path to the file containing the image times (or None to use
            values from the FITS files).
        psf_file : string
            Path to the file containing the image PSFs (or None to use default).
        lh_level : float
            Minimum acceptable likelihood level for a trajectory.
            Trajectories with likelihoods below this value will be discarded.
        psf_val : float
            The value of the variance of the default PSF to use.
        mjd_lims : numpy array
            Limits the search to images taken within the limits input by
            mjd_lims (or None for no filtering).
        average_angle : float
            Overrides the ecliptic angle calculation and instead centers
            the average search around average_angle.
>>>>>>> 25456c6e
        """
        start = time.time()
        kb_interface = Interface()

        # Load the PSF.
        default_psf = kb.psf(self.config["psf_val"])

        # Load images to search
        stack, img_info, ec_angle = kb_interface.load_images(
            self.config["im_filepath"],
            self.config["time_file"],
            self.config["psf_file"],
            self.config["mjd_lims"],
            self.config["visit_in_filename"],
            default_psf,
        )

        # Set up the post processing data structure.
        kb_post_process = PostProcess(self.config, img_info.get_all_mjd())

        # Apply the mask to the images.
        if self.config["do_mask"]:
            stack = kb_post_process.apply_mask(
                stack,
                mask_num_images=self.config["mask_num_images"],
                mask_threshold=self.config["mask_threshold"],
                mask_grow=self.config["mask_grow"],
            )

        # Perform the actual search.
        search = kb.stack_search(stack)
        search, search_params = self.do_gpu_search(search, img_info, ec_angle, kb_post_process)

        # Create filtering parameters.
        filter_params = {}
        filter_params["sigmaG_filter_type"] = self.config["sigmaG_filter_type"]

        # Load the KBMOD results into Python and apply a filter based on
        # 'filter_type.
        mjds = np.array(img_info.get_all_mjd())
        keep = kb_post_process.load_and_filter_results(
            search,
            filter_params,
            self.config["lh_level"],
            chunk_size=self.config["chunk_size"],
            filter_type=self.config["filter_type"],
            max_lh=self.config["max_lh"],
        )
        if self.config["do_stamp_filter"]:
            kb_post_process.apply_stamp_filter(
                keep,
                search,
                center_thresh=self.config["center_thresh"],
                peak_offset=self.config["peak_offset"],
                mom_lims=self.config["mom_lims"],
                stamp_type=self.config["stamp_type"],
                stamp_radius=self.config["stamp_radius"],
            )

        if self.config["do_clustering"]:
            cluster_params = {}
            cluster_params["x_size"] = img_info.get_x_size()
            cluster_params["y_size"] = img_info.get_y_size()
            cluster_params["vel_lims"] = search_params["vel_lims"]
            cluster_params["ang_lims"] = search_params["ang_lims"]
            cluster_params["mjd"] = mjds
            kb_post_process.apply_clustering(keep, cluster_params)

        # Extract all the stamps.
        kb_post_process.get_all_stamps(keep, search, self.config["stamp_radius"])

        # Count how many known objects we found.
        if self.config["known_obj_thresh"]:
            self._count_known_matches(keep, img_info, search)

        del search

        # Save the results
        kb_interface.save_results(
            self.config["res_filepath"],
            self.config["output_suffix"],
            keep,
            img_info.get_all_mjd(),
        )

        end = time.time()
        del keep
        print("Time taken for patch: ", end - start)

    def _count_known_matches(self, result_list, img_info, search):
        """Look up the known objects that overlap the images and count how many
        are found among the results.

        Parameters
        ----------
<<<<<<< HEAD
        keep : `dict`
           The results dictionary as defined by :py:meth:`SharedTools.gen_results_dict()`
        img_info : `kbmod.search.InfoSet`
           InfoSet.
        search : `kbmod.search.stack_search`
           A stack_search object containing information about the search.
=======
        result_list : `ResultList`
            The result objects found by the search.
        img_info : `ImageInfoSet`
            Information from the fits images, including WCS.
        search : `stack_search`
            A stack_search object containing information about the search.
>>>>>>> 25456c6e
        """
        # Lookup the known objects using either SkyBoT or the JPL API.
        print("-----------------")
        known_objects = KnownObjects()
        if self.config["known_obj_jpl"]:
            print("Quering known objects from JPL")
            known_objects.jpl_query_known_objects_mult(img_info)
        else:
            print("Quering known objects from SkyBoT")
            known_objects.skybot_query_known_objects_mult(img_info)
        known_objects.filter_observations(self.config["num_obs"])

        num_found = known_objects.get_num_results()
        print(
            "Found %i objects with at least %i potential observations." % (num_found, self.config["num_obs"])
        )
        print("-----------------")

        # If we didn't find any known objects then return early.
        if num_found == 0:
            return

        # Extract a list of predicted positions for the final results.
        found_objects = []
        for row in result_list:
            ppos = search.get_mult_traj_pos(row.trajectory)
            sky_pos = img_info.pixels_to_skycoords(ppos)
            found_objects.append(sky_pos)

        # Count the matches between known and found objects.
        count = known_objects.count_known_objects_found(
            found_objects, self.config["known_obj_thresh"], self.config["num_obs"]
        )
        print("Found %i of %i known objects." % (count, num_found))

    # might make sense to move this to another class
    # TODO add option for specific observatory?
    def _calc_barycentric_corr(self, img_info, dist):
<<<<<<< HEAD
        """
        This function calculates the barycentric corrections between
        each image and the first.
        
=======
        """This function calculates the barycentric corrections between each image
        and the first.
>>>>>>> 25456c6e
        The barycentric correction is the shift in x,y pixel position expected for
        an object that is stationary in barycentric coordinates, at a barycentric
        radius of dist au. This function returns a linear fit to the barycentric
        correction as a function of position on the first image.

        Parameters
        ----------
        img_info : `kbmod.search.ImageInfo`
            ImageInfo
        dist : `float`
            Distance to object from barycenter in AU.
        """
        from astropy import units as u
        from astropy.coordinates import SkyCoord, get_body_barycentric, solar_system_ephemeris
        from astropy.time import Time
        from numpy.linalg import lstsq

        wcslist = [img_info.stats[i].wcs for i in range(img_info.num_images)]
        mjdlist = np.array(img_info.get_all_mjd())
        x_size = img_info.get_x_size()
        y_size = img_info.get_y_size()

        # make grid with observer-centric RA/DEC of first image
        xlist, ylist = np.mgrid[0:x_size, 0:y_size]
        xlist = xlist.flatten()
        ylist = ylist.flatten()
        cobs = wcslist[0].pixel_to_world(xlist, ylist)

        # convert this grid to barycentric x,y,z, assuming distance r
        # [obs_to_bary_wdist()]
        with solar_system_ephemeris.set("de432s"):
            obs_pos = get_body_barycentric("earth", Time(mjdlist[0], format="mjd"))
        cobs.representation_type = "cartesian"
        # barycentric distance of observer
        r2_obs = obs_pos.x * obs_pos.x + obs_pos.y * obs_pos.y + obs_pos.z * obs_pos.z
        # calculate distance r along line of sight that gives correct
        # barycentric distance
        # |obs_pos + r * cobs|^2 = dist^2
        # obs_pos^2 + 2r (obs_pos dot cobs) + cobs^2 = dist^2
        dot = obs_pos.x * cobs.x + obs_pos.y * cobs.y + obs_pos.z * cobs.z
        bary_dist = dist * u.au
        r = -dot + np.sqrt(bary_dist * bary_dist - r2_obs + dot * dot)
        # barycentric coordinate is observer position + r * line of sight
        cbary = SkyCoord(
            obs_pos.x + r * cobs.x,
            obs_pos.y + r * cobs.y,
            obs_pos.z + r * cobs.z,
            representation_type="cartesian",
        )

        baryCoeff = np.zeros((len(wcslist), 6))
        for i in range(1, len(wcslist)):  # corections for wcslist[0] are 0
            # hold the barycentric coordinates constant and convert to new frame
            # by subtracting the observer's new position and converting to RA/DEC and pixel
            # [bary_to_obs_fast()]
            with solar_system_ephemeris.set("de432s"):
                obs_pos = get_body_barycentric("earth", Time(mjdlist[i], format="mjd"))
            c = SkyCoord(
                cbary.x - obs_pos.x, cbary.y - obs_pos.y, cbary.z - obs_pos.z, representation_type="cartesian"
            )
            c.representation_type = "spherical"
            pix = wcslist[i].world_to_pixel(c)

            # do linear fit to get coefficients
            ones = np.ones_like(xlist)
            A = np.stack([ones, xlist, ylist], axis=-1)
            coef_x, _, _, _ = lstsq(A, (pix[0] - xlist))
            coef_y, _, _, _ = lstsq(A, (pix[1] - ylist))
            baryCoeff[i, 0:3] = coef_x
            baryCoeff[i, 3:6] = coef_y

        return baryCoeff<|MERGE_RESOLUTION|>--- conflicted
+++ resolved
@@ -10,7 +10,6 @@
 
 
 class run_search:
-<<<<<<< HEAD
     """
     Run the KBMoD grid search.
 
@@ -37,22 +36,6 @@
     """
     
     def __init__(self, input_parameters):
-=======
-    """This class runs the grid search for kbmod."""
-
-    def __init__(self, input_parameters):
-
-        """
-        Parameters
-        ----------
-        input_parameters : dictionary
-            Dictionary containing input parameters. Merged with the defaults
-            dictionary. MUST include 'im_filepath' and 'res_filepath'. These
-            are the filepaths to the image directory and results directory,
-            respectively. Should contain 'v_arr', and 'ang_arr', which are
-            lists containing the lower and upper velocity and angle limits.
-        """
->>>>>>> 25456c6e
         default_mask_bits_dict = {
             "BAD": 0,
             "CLIPPED": 9,
@@ -218,11 +201,6 @@
         return (search, search_params)
 
     def run_search(self):
-<<<<<<< HEAD
-        """
-        This function serves as the highest-level python interface for
-        starting a KBMOD search.
-=======
         """This function serves as the highest-level python interface for starting
         a KBMOD search.
 
@@ -252,7 +230,6 @@
         average_angle : float
             Overrides the ecliptic angle calculation and instead centers
             the average search around average_angle.
->>>>>>> 25456c6e
         """
         start = time.time()
         kb_interface = Interface()
@@ -348,21 +325,12 @@
 
         Parameters
         ----------
-<<<<<<< HEAD
-        keep : `dict`
-           The results dictionary as defined by :py:meth:`SharedTools.gen_results_dict()`
-        img_info : `kbmod.search.InfoSet`
-           InfoSet.
-        search : `kbmod.search.stack_search`
-           A stack_search object containing information about the search.
-=======
         result_list : `ResultList`
             The result objects found by the search.
-        img_info : `ImageInfoSet`
+        img_info : `kbmod.search.InfoSet`
             Information from the fits images, including WCS.
-        search : `stack_search`
+        search : `kbmod.search.stack_search`
             A stack_search object containing information about the search.
->>>>>>> 25456c6e
         """
         # Lookup the known objects using either SkyBoT or the JPL API.
         print("-----------------")
@@ -401,15 +369,10 @@
     # might make sense to move this to another class
     # TODO add option for specific observatory?
     def _calc_barycentric_corr(self, img_info, dist):
-<<<<<<< HEAD
         """
         This function calculates the barycentric corrections between
         each image and the first.
         
-=======
-        """This function calculates the barycentric corrections between each image
-        and the first.
->>>>>>> 25456c6e
         The barycentric correction is the shift in x,y pixel position expected for
         an object that is stationary in barycentric coordinates, at a barycentric
         radius of dist au. This function returns a linear fit to the barycentric
