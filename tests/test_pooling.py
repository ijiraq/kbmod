--- conflicted
+++ resolved
@@ -21,7 +21,7 @@
         sci.set_pixel(3, 0, 3.0)
         sci.set_pixel(3, 1, 3.0)
         sci.set_pixel(3, 2, 0.5)
-        pooled = sci.pool_max()
+        pooled = sci.pool_max(False)
 
         self.assertEqual(pooled.get_height(), 2)
         self.assertEqual(pooled.get_width(), 2)
@@ -44,7 +44,7 @@
         sci.set_pixel(3, 0, 3.0)
         sci.set_pixel(3, 1, 3.0)
         sci.set_pixel(3, 2, 0.5)
-        pooled = sci.pool_min()
+        pooled = sci.pool_min(False)
 
         self.assertEqual(pooled.get_height(), 2)
         self.assertEqual(pooled.get_width(), 2)
@@ -90,6 +90,53 @@
             imin = imin.pool_min()
         imin = np.array(imin)
         self.assertAlmostEqual(imin[0][0], test_low, delta=0.001)
+
+     def test_pooling_max_symmetric_small(self):
+        """
+        Tests two-sided max pooling on a manually constructed 4 x 4 example.
+        """
+        im = kb.layered_image("test", 4, 4, 0.0, 1.0, 0.0, self.p)
+        sci = im.get_science()
+        sci.set_all(1.0)
+        sci.set_pixel(0, 0, 0.0)
+        sci.set_pixel(0, 1, 2.0)
+        sci.set_pixel(1, 3, 1.5)
+        sci.set_pixel(3, 0, 3.0)
+        sci.set_pixel(3, 1, 3.0)
+        sci.set_pixel(3, 2, 0.5)
+        pooled = sci.pool_max(True)
+
+        self.assertEqual(pooled.get_height(), 2)
+        self.assertEqual(pooled.get_width(), 2)
+        self.assertEqual(pooled.get_ppi(), 4)
+        self.assertAlmostEqual(pooled.get_pixel(0, 0), 2.0, delta=1e-8)
+        self.assertAlmostEqual(pooled.get_pixel(0, 1), 2.0, delta=1e-8)
+        self.assertAlmostEqual(pooled.get_pixel(1, 0), 3.0, delta=1e-8)
+        self.assertAlmostEqual(pooled.get_pixel(1, 1), 3.0, delta=1e-8)
+
+    def test_pooling_min_symmetric_small(self):
+        """
+        Tests two-sided min pooling on a manually constructed 4 x 4 example.
+        """
+        im = kb.layered_image("test", 4, 4, 0.0, 1.0, 0.0, self.p)
+        sci = im.get_science()
+        sci.set_all(1.0)
+        sci.set_pixel(0, 0, 0.0)
+        sci.set_pixel(0, 1, 2.0)
+        sci.set_pixel(1, 3, 1.5)
+        sci.set_pixel(3, 0, 3.0)
+        sci.set_pixel(3, 1, 3.0)
+        sci.set_pixel(3, 2, 0.5)
+        pooled = sci.pool_min(True)
+
+        self.assertEqual(pooled.get_height(), 2)
+        self.assertEqual(pooled.get_width(), 2)
+        self.assertEqual(pooled.get_ppi(), 4)
+        self.assertAlmostEqual(pooled.get_pixel(0, 0), 0.0, delta=1e-8)
+        self.assertAlmostEqual(pooled.get_pixel(0, 1), 1.0, delta=1e-8)
+        self.assertAlmostEqual(pooled.get_pixel(1, 0), 1.0, delta=1e-8)
+        self.assertAlmostEqual(pooled.get_pixel(1, 1), 0.5, delta=1e-8)
+
 
     def test_all_pix(self):
         im = kb.raw_image(100, 100)
@@ -138,188 +185,5 @@
                     self.assertAlmostEqual(pooled.get_pixel(i, j), 0.0)
 
 
-<<<<<<< HEAD
-   def setUp(self):
-      self.p = kb.psf(1.0)
-
-   def test_pooling_max_small(self):
-      """
-      Tests max pooling on a manually constructed 4 x 4 example.
-      """
-      im = kb.layered_image("test", 4, 4, 0.0, 1.0, 0.0, self.p)
-      sci = im.get_science()
-      sci.set_all(1.0)
-      sci.set_pixel(0, 0, 0.0)
-      sci.set_pixel(0, 1, 2.0)
-      sci.set_pixel(1, 3, 1.5)
-      sci.set_pixel(3, 0, 3.0)
-      sci.set_pixel(3, 1, 3.0)
-      sci.set_pixel(3, 2, 0.5)
-      pooled = sci.pool_max(False)
-
-      self.assertEqual(pooled.get_height(), 2)
-      self.assertEqual(pooled.get_width(), 2)
-      self.assertEqual(pooled.get_ppi(), 4)
-      self.assertAlmostEqual(pooled.get_pixel(0, 0), 2.0, delta=1e-8)
-      self.assertAlmostEqual(pooled.get_pixel(0, 1), 1.5, delta=1e-8)
-      self.assertAlmostEqual(pooled.get_pixel(1, 0), 3.0, delta=1e-8)
-      self.assertAlmostEqual(pooled.get_pixel(1, 1), 1.0, delta=1e-8)
-
-   def test_pooling_min_small(self):
-      """
-      Tests min pooling on a manually constructed 4 x 4 example.
-      """
-      im = kb.layered_image("test", 4, 4, 0.0, 1.0, 0.0, self.p)
-      sci = im.get_science()
-      sci.set_all(1.0)
-      sci.set_pixel(0, 0, 0.0)
-      sci.set_pixel(0, 1, 2.0)
-      sci.set_pixel(1, 3, 1.5)
-      sci.set_pixel(3, 0, 3.0)
-      sci.set_pixel(3, 1, 3.0)
-      sci.set_pixel(3, 2, 0.5)
-      pooled = sci.pool_min(False)
-
-      self.assertEqual(pooled.get_height(), 2)
-      self.assertEqual(pooled.get_width(), 2)
-      self.assertEqual(pooled.get_ppi(), 4)
-      self.assertAlmostEqual(pooled.get_pixel(0, 0), 0.0, delta=1e-8)
-      self.assertAlmostEqual(pooled.get_pixel(0, 1), 1.0, delta=1e-8)
-      self.assertAlmostEqual(pooled.get_pixel(1, 0), 1.0, delta=1e-8)
-      self.assertAlmostEqual(pooled.get_pixel(1, 1), 0.5, delta=1e-8)
-
-   def test_pooling_max_symmetric_small(self):
-      """
-      Tests two-sided max pooling on a manually constructed 4 x 4 example.
-      """
-      im = kb.layered_image("test", 4, 4, 0.0, 1.0, 0.0, self.p)
-      sci = im.get_science()
-      sci.set_all(1.0)
-      sci.set_pixel(0, 0, 0.0)
-      sci.set_pixel(0, 1, 2.0)
-      sci.set_pixel(1, 3, 1.5)
-      sci.set_pixel(3, 0, 3.0)
-      sci.set_pixel(3, 1, 3.0)
-      sci.set_pixel(3, 2, 0.5)
-      pooled = sci.pool_max(True)
-
-      self.assertEqual(pooled.get_height(), 2)
-      self.assertEqual(pooled.get_width(), 2)
-      self.assertEqual(pooled.get_ppi(), 4)
-      self.assertAlmostEqual(pooled.get_pixel(0, 0), 2.0, delta=1e-8)
-      self.assertAlmostEqual(pooled.get_pixel(0, 1), 2.0, delta=1e-8)
-      self.assertAlmostEqual(pooled.get_pixel(1, 0), 3.0, delta=1e-8)
-      self.assertAlmostEqual(pooled.get_pixel(1, 1), 3.0, delta=1e-8)
-
-   def test_pooling_min_symmetric_small(self):
-      """
-      Tests two-sided min pooling on a manually constructed 4 x 4 example.
-      """
-      im = kb.layered_image("test", 4, 4, 0.0, 1.0, 0.0, self.p)
-      sci = im.get_science()
-      sci.set_all(1.0)
-      sci.set_pixel(0, 0, 0.0)
-      sci.set_pixel(0, 1, 2.0)
-      sci.set_pixel(1, 3, 1.5)
-      sci.set_pixel(3, 0, 3.0)
-      sci.set_pixel(3, 1, 3.0)
-      sci.set_pixel(3, 2, 0.5)
-      pooled = sci.pool_min(True)
-
-      self.assertEqual(pooled.get_height(), 2)
-      self.assertEqual(pooled.get_width(), 2)
-      self.assertEqual(pooled.get_ppi(), 4)
-      self.assertAlmostEqual(pooled.get_pixel(0, 0), 0.0, delta=1e-8)
-      self.assertAlmostEqual(pooled.get_pixel(0, 1), 1.0, delta=1e-8)
-      self.assertAlmostEqual(pooled.get_pixel(1, 0), 1.0, delta=1e-8)
-      self.assertAlmostEqual(pooled.get_pixel(1, 1), 0.5, delta=1e-8)
-    
-   def test_pooling_to_one(self):
-      depth = 10
-      res = 2**depth
-      im = kb.layered_image("test", res, res, 0.0, 1.0, 0.0, self.p)
-      im = im.get_science()
-      for _ in range(depth):
-         im = im.pool_max(False)
-      im = np.array(im)
-      self.assertEqual(im[0][0], 0.0)
-
-      im = kb.layered_image("test", res, res, 0.0, 1.0, 0.0, self.p)
-      im = im.get_science()
-      for _ in range(depth):
-         im = im.pool_min(False)
-      im = np.array(im)
-      self.assertEqual(im[0][0], 0.0)
-
-      im = kb.layered_image("test", res, res, 3.0, 9.0, 0.0, self.p)
-      im = im.get_science()
-      test_high = 142.6
-      test_low = -302.2
-      im.set_pixel(51, 55, test_high)
-      im.set_pixel(20, 18, test_low)
-      # reduce to max
-      imax = im.pool_max(False)
-      for _ in range(depth-1):
-         imax = imax.pool_max(False)
-      imax = np.array(imax)
-      self.assertAlmostEqual(imax[0][0], test_high, delta=0.001)
-
-      #reduce to min
-      imin = im.pool_min(False)
-      for _ in range(depth):
-         imin = imin.pool_min(False)
-      imin = np.array(imin)
-      self.assertAlmostEqual(imin[0][0], test_low, delta=0.001)
-     
-   def test_all_pix(self):
-      im = kb.raw_image(100,100)
-      test_val = 402.0
-      im.set_all(test_val)
-      for _ in range(8):
-         im = im.pool_max(False)
-      self.assertAlmostEqual(np.array(im)[0][0], test_val, delta=0.001)
-
-   def test_pool_in_place(self):
-      """
-      Tests max pooling in place on a manually constructed 10 x 10 example.
-      """
-      img = kb.raw_image(10, 8)
-      for i in range(10):
-         for j in range(8):
-            img.set_pixel(i, j, 0.0)
-      img.set_pixel(5, 5, 5.0)
-      img.set_pixel(5, 4, 4.0)
-      img.set_pixel(9, 1, 1.0)
-      img.set_pixel(9, 7, kb.KB_NO_DATA)
-      img.set_pixel(9, 6, kb.KB_NO_DATA)
-      img.set_pixel(9, 5, kb.KB_NO_DATA)
-      img.set_pixel(8, 7, kb.KB_NO_DATA)
-      img.set_pixel(8, 6, kb.KB_NO_DATA)
-      img.set_pixel(8, 5, kb.KB_NO_DATA)
-      img.set_pixel(7, 7, kb.KB_NO_DATA)
-      img.set_pixel(7, 6, kb.KB_NO_DATA)
-      img.set_pixel(7, 5, kb.KB_NO_DATA)
-
-      pooled = img.pool_in_place(2, 1)
-      self.assertEqual(pooled.get_height(), 8)
-      self.assertEqual(pooled.get_width(), 10)
-
-      for i in range(10):
-         for j in range(8):
-             if (abs(i - 5) <= 2 and abs(j - 5) <= 2):
-                self.assertAlmostEqual(pooled.get_pixel(i, j), 5.0)
-             elif (abs(i - 5) <= 2 and abs(j - 4) <= 2):
-                self.assertAlmostEqual(pooled.get_pixel(i, j), 4.0)
-             elif (abs(i - 9) <= 2 and abs(j - 1) <= 2):
-                self.assertAlmostEqual(pooled.get_pixel(i, j), 1.0)
-             elif (i == 9 and j == 7):
-                self.assertAlmostEqual(pooled.get_pixel(i, j), kb.KB_NO_DATA)
-             else:
-                self.assertAlmostEqual(pooled.get_pixel(i, j), 0.0)
-
-if __name__ == '__main__':
-   unittest.main()
-=======
 if __name__ == "__main__":
-    unittest.main()
->>>>>>> 7283b762
+    unittest.main()