--- conflicted
+++ resolved
@@ -16,10 +16,10 @@
         max_img.set_pixel(24, 63, 1000)
         max_img.set_pixel(50, 27, 1000)
         max_img.set_pixel(80, 82, 1000)
-        self.pooled_max = kb.pooled_image(max_img, kb.pool_max)
+        self.pooled_max = kb.pooled_image(max_img, kb.pool_max, False)
 
         min_img = im.get_science()
-        self.pooled_min = kb.pooled_image(min_img, kb.pool_min)
+        self.pooled_min = kb.pooled_image(min_img, kb.pool_min, False)
 
     def test_extreme_in_region(self):
         self.assertEqual(self.pooled_max.get_pixel(0, 38, 39), 117)
@@ -27,33 +27,5 @@
         self.assertEqual(self.search.extreme_in_region(1.6, 1.7, 32, self.pooled_max, kb.pool_max), 117)
 
 
-<<<<<<< HEAD
-   def setUp(self):
-      # test pass thresholds
-      p = kb.psf(1.0)
-      im = kb.layered_image("", 171, 111, 5.0, 25.0, 0, p)
-      stack = kb.image_stack([im])
-      self.search = kb.stack_search(stack)
-
-      max_img = im.get_science()
-      max_img.set_pixel(38,39,117)
-      max_img.set_pixel(24,63,1000)
-      max_img.set_pixel(50,27, 1000)
-      max_img.set_pixel(80,82, 1000)
-      self.pooled_max = kb.pooled_image(max_img, kb.pool_max, False)
-
-      min_img = im.get_science()
-      self.pooled_min = kb.pooled_image(min_img, kb.pool_min, False)
-
-   def test_extreme_in_region(self):
-      self.assertEqual(self.pooled_max.get_pixel(0, 38, 39), 117)
-      self.assertLess(self.pooled_min.get_pixel(4, 2, 1), -5.0)
-      self.assertEqual(self.search.extreme_in_region(1.6, 1.7, 32, 
-         self.pooled_max, kb.pool_max), 117)
-
-if __name__ == '__main__':
-   unittest.main()
-=======
 if __name__ == "__main__":
-    unittest.main()
->>>>>>> 7283b762
+    unittest.main()